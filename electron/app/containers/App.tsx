import { remote, ipcRenderer } from "electron";
import React, { ReactNode, useState, useEffect, useRef } from "react";
import ReactGA from "react-ga";
import { useSetRecoilState } from "recoil";
import { ErrorBoundary } from "react-error-boundary";

import Header from "../components/Header";

import { updateState, updateConnected, updateLoading } from "../actions/update";
import { getSocket, useSubscribe } from "../utils/socket";
import connect from "../utils/connect";
import { stateDescription } from "../recoil/atoms";
import gaConfig from "../constants/ga.json";
import Error from "./Error";

type Props = {
  children: ReactNode;
};

function App(props: Props) {
  const [showInfo, setShowInfo] = useState(true);
  const [reset, setReset] = useState(false);
  const { loading, children, dispatch, connected, port } = props;
  const portRef = useRef();
  const [result, setResultFromForm] = useState({ port, connected });
  const [socket, setSocket] = useState(getSocket(result.port, "state"));
  const setStateDescription = useSetRecoilState(stateDescription);

  const handleStateUpdate = (data) => {
    setStateDescription(data);
    dispatch(updateState(data));
  };

  const [gaInitialized, setGAInitialized] = useState(false);
  useEffect(() => {
    const dev = process.env.NODE_ENV == "development";
    const buildType = dev ? "dev" : "prod";
    socket.emit("get_fiftyone_info", (info) => {
      ReactGA.initialize(gaConfig.app_ids[buildType], {
        debug: dev,
        gaOptions: {
          storage: "none",
          cookieDomain: "none",
          clientId: info.user_id,
        },
      });
      ReactGA.set({
        userId: info.user_id,
        checkProtocolTask: null, // disable check, allow file:// URLs
        [gaConfig.dimensions.dev]: buildType,
        [gaConfig.dimensions.version]: info.version,
      });
      setGAInitialized(true);
      ReactGA.pageview(window.location.hash.replace(/^#/, ""));
    });
  }, []);
  useEffect(() => {
    if (gaInitialized) {
      ReactGA.pageview(window.location.hash.replace(/^#/, ""));
    }
  }, [window.location.hash]);
  useSubscribe(socket, "connect", () => {
    dispatch(updateConnected(true));
    if (loading) {
      socket.emit("get_current_state", "", (data) => {
        handleStateUpdate(data);
        dispatch(updateLoading(false));
      });
    }
  });
  if (socket.connected && !connected) {
    dispatch(updateConnected(true));
    dispatch(updateLoading(true));
    socket.emit("get_current_state", "", (data) => {
      handleStateUpdate(data);
      dispatch(updateLoading(false));
    });
  }
  setTimeout(() => {
    if (loading && !connected) {
      dispatch(updateLoading(false));
    }
  }, 250);
  useSubscribe(socket, "disconnect", () => {
    dispatch(updateConnected(false));
  });
  useSubscribe(socket, "update", (data) => {
    if (data.close) {
      remote.getCurrentWindow().close();
    }
    handleStateUpdate(data);
  });

  useEffect(() => {
    if (reset) {
      socket.emit("get_current_state", "", (data) => {
        handleStateUpdate(data);
        dispatch(updateLoading(false));
      });
    }
  }, [reset]);

  ipcRenderer.on("update-session-config", (event, message) => {
    portRef.current.ref.current.click();
  });
  const bodyStyle = {
    height: "100%",
    padding: "0 2rem 2rem 2rem",
  };

  return (
<<<<<<< HEAD
    <ThemeProvider theme={darkTheme}>
      <GlobalStyle />
      <Modal
        trigger={
          <Button
            style={{ padding: "1rem", display: "none" }}
            ref={portRef}
          ></Button>
        }
        size="tiny"
        onClose={() => {
          dispatch(updatePort(result.port));
          setSocket(getSocket(result.port, "state"));
        }}
      >
        <Modal.Header>Port number</Modal.Header>
        <Modal.Content>
          <Modal.Description>
            <PortForm
              setResult={setResultFromForm}
              connected={connected}
              port={port}
              invalid={false}
            />
          </Modal.Description>
        </Modal.Content>
      </Modal>
      <Header />
=======
    <ErrorBoundary
      FallbackComponent={Error}
      onReset={() => setReset(true)}
      resetKeys={[reset]}
    >
>>>>>>> 78ad5fbc
      <div className={showInfo ? "" : "hide-info"} style={bodyStyle}>
        {children}
      </div>
    </ErrorBoundary>
  );
}

export default connect(App);<|MERGE_RESOLUTION|>--- conflicted
+++ resolved
@@ -3,6 +3,7 @@
 import ReactGA from "react-ga";
 import { useSetRecoilState } from "recoil";
 import { ErrorBoundary } from "react-error-boundary";
+import { GlobalStyle, ThemeProvider } from "styled-components";
 
 import Header from "../components/Header";
 
@@ -12,6 +13,7 @@
 import { stateDescription } from "../recoil/atoms";
 import gaConfig from "../constants/ga.json";
 import Error from "./Error";
+import { darkTheme } from "../shared/colors";
 
 type Props = {
   children: ReactNode;
@@ -109,42 +111,12 @@
   };
 
   return (
-<<<<<<< HEAD
-    <ThemeProvider theme={darkTheme}>
-      <GlobalStyle />
-      <Modal
-        trigger={
-          <Button
-            style={{ padding: "1rem", display: "none" }}
-            ref={portRef}
-          ></Button>
-        }
-        size="tiny"
-        onClose={() => {
-          dispatch(updatePort(result.port));
-          setSocket(getSocket(result.port, "state"));
-        }}
-      >
-        <Modal.Header>Port number</Modal.Header>
-        <Modal.Content>
-          <Modal.Description>
-            <PortForm
-              setResult={setResultFromForm}
-              connected={connected}
-              port={port}
-              invalid={false}
-            />
-          </Modal.Description>
-        </Modal.Content>
-      </Modal>
-      <Header />
-=======
     <ErrorBoundary
       FallbackComponent={Error}
       onReset={() => setReset(true)}
       resetKeys={[reset]}
     >
->>>>>>> 78ad5fbc
+      <Header />
       <div className={showInfo ? "" : "hide-info"} style={bodyStyle}>
         {children}
       </div>

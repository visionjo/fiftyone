"""
Utilities for working with datasets in
`CVAT format <https://github.com/opencv/cvat>`_.

| Copyright 2017-2021, Voxel51, Inc.
| `voxel51.com <https://voxel51.com/>`_
|
"""
from collections import defaultdict
from copy import copy
from datetime import datetime
import itertools
import logging
import os
import requests
import urllib3
import warnings
import webbrowser

import jinja2
import numpy as np

import eta.core.data as etad
import eta.core.image as etai
import eta.core.utils as etau

import fiftyone as fo
import fiftyone.constants as foc
import fiftyone.core.fields as fof
import fiftyone.core.labels as fol
import fiftyone.core.media as fom
import fiftyone.core.metadata as fomt
import fiftyone.core.utils as fou
import fiftyone.utils.annotations as foua
import fiftyone.utils.data as foud


logger = logging.getLogger(__name__)


<<<<<<< HEAD
_MAX_TASKS_MESSAGE = "The user has the maximum number of tasks"
_SUPPORTED_LABEL_TYPES = (
    fol.Classifications,
    fol.Classification,
    fol.Detections,
    fol.Detection,
    fol.Keypoints,
    fol.Polylines,
    fol.Polyline,
)
_SUPPORTED_FIELD_TYPES = (
    fof.IntField,
    fof.FloatField,
    fof.StringField,
    fof.BooleanField,
)


class CVATImageSampleParser(foud.LabeledImageTupleSampleParser):
    """Parser for samples in
    `CVAT image format <https://github.com/opencv/cvat>`_.

    This implementation supports samples that are
    ``(image_or_path, image_tag_dict)`` tuples, where:

        - ``image_or_path`` is either an image that can be converted to numpy
          format via ``np.asarray()`` or the path to an image on disk

        - ``image_tag_dict`` is a JSON dictionary representation of an
          ``<image>`` tag of a CVAT image annotations file which has been
          loaded via :meth:`fiftyone.core.utils.load_xml_as_json_dict`, or
          ``None`` for unlabeled images.

    See :class:`fiftyone.types.dataset_types.CVATImageDataset` for more format
    details.
    """

    def __init__(self):
        super().__init__()
        self._cvat_image_cache = None

    @property
    def has_image_metadata(self):
        return True

    @property
    def label_cls(self):
        return {
            "detections": fol.Detections,
            "polylines": fol.Polylines,
            "keypoints": fol.Keypoints,
        }

    def get_image_metadata(self):
        cvat_image = self._cvat_image
        if cvat_image is None:
            return None

        return cvat_image.get_image_metadata()

    def get_label(self):
        """Returns the label for the current sample.

        Args:
            sample: the sample

        Returns:
            a dictionary mapping field names to
            :class:`fiftyone.core.labels.ImageLabel` instances, or ``None`` if
            the sample is unlabeled
        """
        cvat_image = self._cvat_image
        if cvat_image is None:
            return None

        return cvat_image.to_labels()

    def clear_sample(self):
        super().clear_sample()
        self._cvat_image_cache = None

    @property
    def _cvat_image(self):
        if self._cvat_image_cache is None:
            self._cvat_image_cache = self._parse_cvat_image()

        return self._cvat_image_cache

    def _parse_cvat_image(self):
        d = self.current_sample[1]
        return CVATImage.from_image_dict(d) if d is not None else None


class CVATVideoSampleParser(foud.LabeledVideoSampleParser):
    """Parser for samples in
    `CVAT video format <https://github.com/opencv/cvat>`_.

    This implementation supports samples that are
    ``(video_path, image_tag_dict)`` tuples, where:

        - ``video_path`` is the path to a video on disk

        - ``anno_path`` is the path to a CVAT video labels XML file on disk,
          or ``None`` for unlabeled videos.

    See :class:`fiftyone.types.dataset_types.CVATVideoDataset` for more format
    details.
    """

    @property
    def has_video_metadata(self):
        return False

    @property
    def label_cls(self):
        return None

    @property
    def frame_labels_cls(self):
        return {
            "detections": fol.Detections,
            "polylines": fol.Polylines,
            "keypoints": fol.Keypoints,
        }

    def get_video_path(self):
        return self.current_sample[0]

    def get_label(self):
        return None

    def get_frame_labels(self):
        labels_path = self.current_sample[1]

        if not labels_path:
            return None

        _, _, cvat_tracks = load_cvat_video_annotations(labels_path)
        return _cvat_tracks_to_frames_dict(cvat_tracks)


=======
>>>>>>> e26490db
class CVATImageDatasetImporter(
    foud.LabeledImageDatasetImporter, foud.ImportPathsMixin
):
    """Importer for CVAT image datasets stored on disk.

    See :ref:`this page <CVATImageDataset-import>` for format details.

    Args:
        dataset_dir (None): the dataset directory
        data_path (None): an optional parameter that enables explicit control
            over the location of the media. Can be any of the following:

            -   a folder name like ``"data"`` or ``"data/"`` specifying a
                subfolder of ``dataset_dir`` where the media files reside
            -   an absolute directory path where the media files reside. In
                this case, the ``dataset_dir`` has no effect on the location of
                the data
            -   a filename like ``"data.json"`` specifying the filename of the
                JSON data manifest file in ``dataset_dir``
            -   an absolute filepath specifying the location of the JSON data
                manifest. In this case, ``dataset_dir`` has no effect on the
                location of the data

            If None, this parameter will default to whichever of ``data/`` or
            ``data.json`` exists in the dataset directory
        labels_path (None): an optional parameter that enables explicit control
            over the location of the labels. Can be any of the following:

            -   a filename like ``"labels.xml"`` specifying the location of the
                labels in ``dataset_dir``
            -   an absolute filepath to the labels. In this case,
                ``dataset_dir`` has no effect on the location of the labels

            If None, the parameter will default to ``labels.xml``
        include_all_data (False): whether to generate samples for all images in
            the data directory (True) rather than only creating samples for
            images with label entries (False)
        shuffle (False): whether to randomly shuffle the order in which the
            samples are imported
        seed (None): a random seed to use when shuffling
        max_samples (None): a maximum number of samples to import. By default,
            all samples are imported
    """

    def __init__(
        self,
        dataset_dir=None,
        data_path=None,
        labels_path=None,
        include_all_data=False,
        shuffle=False,
        seed=None,
        max_samples=None,
    ):
        data_path = self._parse_data_path(
            dataset_dir=dataset_dir, data_path=data_path, default="data/",
        )

        labels_path = self._parse_labels_path(
            dataset_dir=dataset_dir,
            labels_path=labels_path,
            default="labels.xml",
        )

        super().__init__(
            dataset_dir=dataset_dir,
            shuffle=shuffle,
            seed=seed,
            max_samples=max_samples,
        )

        self.data_path = data_path
        self.labels_path = labels_path
        self.include_all_data = include_all_data

        self._info = None
        self._image_paths_map = None
        self._cvat_images_map = None
        self._filenames = None
        self._iter_filenames = None
        self._num_samples = None

    def __iter__(self):
        self._iter_filenames = iter(self._filenames)
        return self

    def __len__(self):
        return self._num_samples

    def __next__(self):
        filename = next(self._iter_filenames)

        if os.path.isabs(filename):
            image_path = filename
        else:
            image_path = self._image_paths_map[filename]

        cvat_image = self._cvat_images_map.get(filename, None)
        if cvat_image is not None:
            # Labeled image
            image_metadata = cvat_image.get_image_metadata()
            labels = cvat_image.to_labels()
        else:
            # Unlabeled image
            image_metadata = fomt.ImageMetadata.build_for(image_path)
            labels = None

        return image_path, image_metadata, labels

    @property
    def has_dataset_info(self):
        return True

    @property
    def has_image_metadata(self):
        return True

    @property
    def label_cls(self):
        return {
            "detections": fol.Detections,
            "polylines": fol.Polylines,
            "keypoints": fol.Keypoints,
        }

    def setup(self):
        self._image_paths_map = self._load_data_map(
            self.data_path, recursive=True
        )

        if self.labels_path is not None and os.path.isfile(self.labels_path):
            info, _, cvat_images = load_cvat_image_annotations(
                self.labels_path
            )
        else:
            info = {}
            cvat_images = []

        self._info = info
        self._cvat_images_map = {i.name: i for i in cvat_images}

        filenames = set(self._cvat_images_map.keys())

        if self.include_all_data:
            filenames.update(self._image_paths_map.keys())

        self._filenames = self._preprocess_list(sorted(filenames))
        self._num_samples = len(self._filenames)

    def get_dataset_info(self):
        return self._info


class CVATVideoDatasetImporter(
    foud.LabeledVideoDatasetImporter, foud.ImportPathsMixin
):
    """Importer for CVAT video datasets stored on disk.

    See :ref:`this page <CVATVideoDataset-import>` for format details.

    Args:
        dataset_dir (None): the dataset directory
        data_path (None): an optional parameter that enables explicit control
            over the location of the media. Can be any of the following:

            -   a folder name like ``"data"`` or ``"data/"`` specifying a
                subfolder of ``dataset_dir`` where the media files reside
            -   an absolute directory path where the media files reside. In
                this case, the ``dataset_dir`` has no effect on the location of
                the data
            -   a filename like ``"data.json"`` specifying the filename of the
                JSON data manifest file in ``dataset_dir``
            -   an absolute filepath specifying the location of the JSON data
                manifest. In this case, ``dataset_dir`` has no effect on the
                location of the data

            If None, this parameter will default to whichever of ``data/`` or
            ``data.json`` exists in the dataset directory
        labels_path (None): an optional parameter that enables explicit control
            over the location of the labels. Can be any of the following:

            -   a folder name like ``"labels"`` or ``"labels/"`` specifying the
                location of the labels in ``dataset_dir``
            -   an absolute folder path to the labels. In this case,
                ``dataset_dir`` has no effect on the location of the labels

            If None, the parameter will default to ``labels/``
        include_all_data (False): whether to generate samples for all videos in
            the data directory (True) rather than only creating samples for
            videos with label entries (False)
        shuffle (False): whether to randomly shuffle the order in which the
            samples are imported
        seed (None): a random seed to use when shuffling
        max_samples (None): a maximum number of samples to import. By default,
            all samples are imported
    """

    def __init__(
        self,
        dataset_dir=None,
        data_path=None,
        labels_path=None,
        include_all_data=False,
        shuffle=False,
        seed=None,
        max_samples=None,
    ):
        data_path = self._parse_data_path(
            dataset_dir=dataset_dir, data_path=data_path, default="data/",
        )

        labels_path = self._parse_labels_path(
            dataset_dir=dataset_dir,
            labels_path=labels_path,
            default="labels/",
        )

        super().__init__(
            dataset_dir=dataset_dir,
            shuffle=shuffle,
            seed=seed,
            max_samples=max_samples,
        )

        self.data_path = data_path
        self.labels_path = labels_path
        self.include_all_data = include_all_data

        self._info = None
        self._cvat_task_labels = None
        self._video_paths_map = None
        self._labels_paths_map = None
        self._uuids = None
        self._iter_uuids = None
        self._num_samples = None

    def __iter__(self):
        self._iter_uuids = iter(self._uuids)
        return self

    def __len__(self):
        return self._num_samples

    def __next__(self):
        uuid = next(self._iter_uuids)

        video_path = self._video_paths_map[uuid]

        labels_path = self._labels_paths_map.get(uuid, None)
        if labels_path:
            # Labeled video
            info, cvat_task_labels, cvat_tracks = load_cvat_video_annotations(
                labels_path
            )

            if self._info is None:
                self._info = info

            self._cvat_task_labels.merge_task_labels(cvat_task_labels)
            self._info["task_labels"] = self._cvat_task_labels.labels

            frames = _cvat_tracks_to_frames_dict(cvat_tracks)
        else:
            # Unlabeled video
            frames = None

        return video_path, None, None, frames

    @property
    def has_dataset_info(self):
        return True

    @property
    def has_video_metadata(self):
        return False  # has (width, height) but not other important info

    @property
    def label_cls(self):
        return None

    @property
    def frame_labels_cls(self):
        return {
            "detections": fol.Detections,
            "polylines": fol.Polylines,
            "keypoints": fol.Keypoints,
        }

    def setup(self):
        self._video_paths_map = self._load_data_map(
            self.data_path, ignore_exts=True, recursive=True
        )

        if self.labels_path is not None and os.path.isdir(self.labels_path):
            self._labels_paths_map = {
                os.path.splitext(p)[0]: os.path.join(self.labels_path, p)
                for p in etau.list_files(self.labels_path, recursive=True)
            }
        else:
            self._labels_paths_map = {}

        uuids = set(self._labels_paths_map.keys())

        if self.include_all_data:
            uuids.update(self._video_paths_map.keys())

        self._info = None
        self._uuids = self._preprocess_list(sorted(uuids))
        self._num_samples = len(self._uuids)
        self._cvat_task_labels = CVATTaskLabels()

    def get_dataset_info(self):
        return self._info


class CVATImageDatasetExporter(
    foud.LabeledImageDatasetExporter, foud.ExportPathsMixin
):
    """Exporter that writes CVAT image datasets to disk.

    See :ref:`this page <CVATImageDataset-export>` for format details.

    Args:
        export_dir (None): the directory to write the export. This has no
            effect if ``data_path`` and ``labels_path`` are absolute paths
        data_path (None): an optional parameter that enables explicit control
            over the location of the exported media. Can be any of the
            following:

            -   a folder name like ``"data"`` or ``"data/"`` specifying a
                subfolder of ``export_dir`` in which to export the media
            -   an absolute directory path in which to export the media. In
                this case, the ``export_dir`` has no effect on the location of
                the data
            -   a JSON filename like ``"data.json"`` specifying the filename of
                the manifest file in ``export_dir`` generated when
                ``export_media`` is ``"manifest"``
            -   an absolute filepath specifying the location to write the JSON
                manifest file when ``export_media`` is ``"manifest"``. In this
                case, ``export_dir`` has no effect on the location of the data

            If None, the default value of this parameter will be chosen based
            on the value of the ``export_media`` parameter
        labels_path (None): an optional parameter that enables explicit control
            over the location of the exported labels. Can be any of the
            following:

            -   a filename like ``"labels.xml"`` specifying the location in
                ``export_dir`` in which to export the labels
            -   an absolute filepath to which to export the labels. In this
                case, the ``export_dir`` has no effect on the location of the
                labels

            If None, the labels will be exported into ``export_dir`` using the
            default filename
        export_media (None): controls how to export the raw media. The
            supported values are:

            -   ``True``: copy all media files into the output directory
            -   ``False``: don't export media
            -   ``"move"``: move all media files into the output directory
            -   ``"symlink"``: create symlinks to the media files in the output
                directory
            -   ``"manifest"``: create a ``data.json`` in the output directory
                that maps UUIDs used in the labels files to the filepaths of
                the source media, rather than exporting the actual media

            If None, the default value of this parameter will be chosen based
            on the value of the ``data_path`` parameter
        image_format (None): the image format to use when writing in-memory
            images to disk. By default, ``fiftyone.config.default_image_ext``
            is used
    """

    def __init__(
        self,
        export_dir=None,
        data_path=None,
        labels_path=None,
        export_media=None,
        image_format=None,
    ):
        data_path, export_media = self._parse_data_path(
            export_dir=export_dir,
            data_path=data_path,
            export_media=export_media,
            default="data/",
        )

        labels_path = self._parse_labels_path(
            export_dir=export_dir,
            labels_path=labels_path,
            default="labels.xml",
        )

        super().__init__(export_dir=export_dir)

        self.data_path = data_path
        self.labels_path = labels_path
        self.export_media = export_media
        self.image_format = image_format

        self._name = None
        self._task_labels = None
        self._cvat_images = None
        self._media_exporter = None

    @property
    def requires_image_metadata(self):
        return True

    @property
    def label_cls(self):
        return {
            "detections": fol.Detections,
            "polylines": fol.Polylines,
            "keypoints": fol.Keypoints,
        }

    def setup(self):
        self._cvat_images = []
        self._media_exporter = foud.ImageExporter(
            self.export_media,
            export_path=self.data_path,
            default_ext=self.image_format,
        )
        self._media_exporter.setup()

    def log_collection(self, sample_collection):
        self._name = sample_collection.name
        self._task_labels = sample_collection.info.get("task_labels", None)

    def export_sample(self, image_or_path, labels, metadata=None):
        _, uuid = self._media_exporter.export(image_or_path)

        if labels is None:
            return  # unlabeled

        if not isinstance(labels, dict):
            labels = {"labels": labels}

        if all(v is None for v in labels.values()):
            return  # unlabeled

        if metadata is None:
<<<<<<< HEAD
            metadata = fomt.ImageMetadata.build_for(out_image_path)
=======
            metadata = fom.ImageMetadata.build_for(image_or_path)
>>>>>>> e26490db

        cvat_image = CVATImage.from_labels(labels, metadata)

        cvat_image.id = len(self._cvat_images)
        cvat_image.name = uuid

        self._cvat_images.append(cvat_image)

    def close(self, *args):
        # Get task labels
        if self._task_labels is None:
            # Compute task labels from active label schema
            cvat_task_labels = CVATTaskLabels.from_cvat_images(
                self._cvat_images
            )
        else:
            # Use task labels from logged collection info
            cvat_task_labels = CVATTaskLabels(labels=self._task_labels)

        # Write annotations
        writer = CVATImageAnnotationWriter()
        writer.write(
            cvat_task_labels,
            self._cvat_images,
            self.labels_path,
            id=0,
            name=self._name,
        )

        self._media_exporter.close()


class CVATVideoDatasetExporter(
    foud.LabeledVideoDatasetExporter, foud.ExportPathsMixin
):
    """Exporter that writes CVAT video datasets to disk.

    See :ref:`this page <CVATVideoDataset-export>` for format details.

    Args:
        export_dir (None): the directory to write the export. This has no
            effect if ``data_path`` and ``labels_path`` are absolute paths
        data_path (None): an optional parameter that enables explicit control
            over the location of the exported media. Can be any of the
            following:

            -   a folder name like ``"data"`` or ``"data/"`` specifying a
                subfolder of ``export_dir`` in which to export the media
            -   an absolute directory path in which to export the media. In
                this case, the ``export_dir`` has no effect on the location of
                the data
            -   a JSON filename like ``"data.json"`` specifying the filename of
                the manifest file in ``export_dir`` generated when
                ``export_media`` is ``"manifest"``
            -   an absolute filepath specifying the location to write the JSON
                manifest file when ``export_media`` is ``"manifest"``. In this
                case, ``export_dir`` has no effect on the location of the data

            If None, the default value of this parameter will be chosen based
            on the value of the ``export_media`` parameter
        labels_path (None): an optional parameter that enables explicit control
            over the location of the exported labels. Can be any of the
            following:

            -   a folder name like ``"labels"`` or ``"labels/"`` specifying the
                location in ``export_dir`` in which to export the labels
            -   an absolute filepath to which to export the labels. In this
                case, the ``export_dir`` has no effect on the location of the
                labels

            If None, the labels will be exported into ``export_dir`` using the
            default folder name
        export_media (None): controls how to export the raw media. The
            supported values are:

            -   ``True``: copy all media files into the output directory
            -   ``False``: don't export media
            -   ``"move"``: move all media files into the output directory
            -   ``"symlink"``: create symlinks to the media files in the output
                directory
            -   ``"manifest"``: create a ``data.json`` in the output directory
                that maps UUIDs used in the labels files to the filepaths of
                the source media, rather than exporting the actual media

            If None, the default value of this parameter will be chosen based
            on the value of the ``data_path`` parameter
    """

    def __init__(
        self,
        export_dir=None,
        data_path=None,
        labels_path=None,
        export_media=None,
    ):
        data_path, export_media = self._parse_data_path(
            export_dir=export_dir,
            data_path=data_path,
            export_media=export_media,
            default="data/",
        )

        labels_path = self._parse_labels_path(
            export_dir=export_dir, labels_path=labels_path, default="labels/",
        )

        super().__init__(export_dir=export_dir)

        self.data_path = data_path
        self.labels_path = labels_path
        self.export_media = export_media

        self._task_labels = None
        self._num_samples = 0
        self._writer = None
        self._media_exporter = None

    @property
    def requires_video_metadata(self):
        return True

    @property
    def label_cls(self):
        return None

    @property
    def frame_labels_cls(self):
        return {
            "detections": fol.Detections,
            "polylines": fol.Polylines,
            "keypoints": fol.Keypoints,
        }

    def setup(self):
        self._writer = CVATVideoAnnotationWriter()
        self._media_exporter = foud.ImageExporter(
            self.export_media, export_path=self.data_path,
        )
        self._media_exporter.setup()

    def log_collection(self, sample_collection):
        self._task_labels = sample_collection.info.get("task_labels", None)

    def export_sample(self, video_path, _, frames, metadata=None):
        _, filename = self._media_exporter.export(video_path)

        if frames is None:
            return  # unlabeled

        if metadata is None:
<<<<<<< HEAD
            metadata = fomt.VideoMetadata.build_for(out_video_path)
=======
            metadata = fom.VideoMetadata.build_for(video_path)
>>>>>>> e26490db

        out_anno_path = os.path.join(
            self.labels_path, os.path.splitext(filename)[0] + ".xml"
        )

        # Generate object tracks
        frame_size = (metadata.frame_width, metadata.frame_height)
        cvat_tracks = _frames_to_cvat_tracks(frames, frame_size)

        if cvat_tracks is None:
            return  # unlabeled

        # Get task labels
        if self._task_labels is None:
            # Compute task labels from active label schema
            cvat_task_labels = CVATTaskLabels.from_cvat_tracks(cvat_tracks)
        else:
            # Use task labels from logged collection info
            cvat_task_labels = CVATTaskLabels(labels=self._task_labels)

        # Write annotations
        self._num_samples += 1
        self._writer.write(
            cvat_task_labels,
            cvat_tracks,
            metadata,
            out_anno_path,
            id=self._num_samples - 1,
            name=filename,
        )

    def close(self, *args):
        self._media_exporter.close()


class CVATTaskLabels(object):
    """Description of the labels in a CVAT image annotation task.

    Args:
        labels (None): a list of label dicts in the following format::

            [
                {
                    "name": "car",
                    "attributes": [
                        {
                            "name": "type"
                            "categories": ["coupe", "sedan", "truck"]
                        },
                        ...
                    }
                },
                ...
            ]
    """

    def __init__(self, labels=None):
        self.labels = labels or []

    def merge_task_labels(self, task_labels):
        """Merges the given :class:`CVATTaskLabels` into this instance.

        Args:
            task_labels: a :class:`CVATTaskLabels`
        """
        schema = self.to_schema()
        schema.merge_schema(task_labels.to_schema())
        new_task_labels = CVATTaskLabels.from_schema(schema)
        self.labels = new_task_labels.labels

    def to_schema(self):
        """Returns an ``eta.core.image.ImageLabelsSchema`` representation of
        the task labels.

        Note that CVAT's task labels schema does not distinguish between boxes,
        polylines, and keypoints, so the returned schema stores all annotations
        under the ``"objects"`` field.

        Returns:
            an ``eta.core.image.ImageLabelsSchema``
        """
        schema = etai.ImageLabelsSchema()

        for label in self.labels:
            _label = label["name"]
            schema.add_object_label(_label)
            for attribute in label.get("attributes", []):
                _name = attribute["name"]
                _categories = attribute["categories"]
                for _value in _categories:
                    _attr = etad.CategoricalAttribute(_name, _value)
                    schema.add_object_attribute(_label, _attr)

        return schema

    @classmethod
    def from_cvat_images(cls, cvat_images):
        """Creates a :class:`CVATTaskLabels` instance that describes the active
        schema of the given annotations.

        Args:
            cvat_images: a list of :class:`CVATImage` instances

        Returns:
            a :class:`CVATTaskLabels`
        """
        schema = etai.ImageLabelsSchema()
        for cvat_image in cvat_images:
            for anno in cvat_image.iter_annos():
                _label = anno.label
                schema.add_object_label(_label)

                if anno.occluded is not None:
                    _attr = etad.BooleanAttribute("occluded", anno.occluded)
                    schema.add_object_attribute(_label, _attr)

                for attr in anno.attributes:
                    _attr = attr.to_eta_attribute()
                    schema.add_object_attribute(_label, _attr)

        return cls.from_schema(schema)

    @classmethod
    def from_cvat_tracks(cls, cvat_tracks):
        """Creates a :class:`CVATTaskLabels` instance that describes the active
        schema of the given annotations.

        Args:
            cvat_tracks: a list of :class:`CVATTrack` instances

        Returns:
            a :class:`CVATTaskLabels`
        """
        schema = etai.ImageLabelsSchema()
        for cvat_track in cvat_tracks:
            for anno in cvat_track.iter_annos():
                _label = anno.label
                schema.add_object_label(_label)

                if anno.outside is not None:
                    _attr = etad.BooleanAttribute("outside", anno.outside)
                    schema.add_object_attribute(_label, _attr)

                if anno.occluded is not None:
                    _attr = etad.BooleanAttribute("occluded", anno.occluded)
                    schema.add_object_attribute(_label, _attr)

                if anno.keyframe is not None:
                    _attr = etad.BooleanAttribute("keyframe", anno.keyframe)
                    schema.add_object_attribute(_label, _attr)

                for attr in anno.attributes:
                    _attr = attr.to_eta_attribute()
                    schema.add_object_attribute(_label, _attr)

        return cls.from_schema(schema)

    @classmethod
    def from_labels_dict(cls, d):
        """Creates a :class:`CVATTaskLabels` instance from the ``<labels>``
        tag of a CVAT image annotation XML file.

        Args:
            d: a dict representation of a ``<labels>`` tag

        Returns:
            a :class:`CVATTaskLabels`
        """
        labels = _ensure_list(d.get("label", []))
        _labels = []
        for label in labels:
            _tmp = label.get("attributes", None) or {}
            attributes = _ensure_list(_tmp.get("attribute", []))
            _attributes = []
            for attribute in attributes:
                _attributes.append(
                    {
                        "name": attribute["name"],
                        "categories": attribute["values"].split("\n"),
                    }
                )

            _labels.append({"name": label["name"], "attributes": _attributes})

        return cls(labels=_labels)

    @classmethod
    def from_schema(cls, schema):
        """Creates a :class:`CVATTaskLabels` instance from an
        ``eta.core.image.ImageLabelsSchema``.

        Args:
            schema: an ``eta.core.image.ImageLabelsSchema``

        Returns:
            a :class:`CVATTaskLabels`
        """
        labels = []
        obj_schemas = schema.objects
        for label in sorted(obj_schemas.schema):
            obj_schema = obj_schemas.schema[label]
            obj_attr_schemas = obj_schema.attrs
            attributes = []
            for name in sorted(obj_attr_schemas.schema):
                attr_schema = obj_attr_schemas.schema[name]
                if isinstance(attr_schema, etad.CategoricalAttributeSchema):
                    attributes.append(
                        {
                            "name": name,
                            "categories": sorted(attr_schema.categories),
                        }
                    )

            labels.append({"name": label, "attributes": attributes})

        return cls(labels=labels)


class CVATImage(object):
    """An annotated image in CVAT image format.

    Args:
        id: the ID of the image
        name: the filename of the image
        width: the width of the image, in pixels
        height: the height of the image, in pixels
        boxes (None): a list of :class:`CVATImageBox` instances
        polygons (None): a list of :class:`CVATImagePolygon` instances
        polylines (None): a list of :class:`CVATImagePolyline` instances
        points (None): a list of :class:`CVATImagePoints` instances
    """

    def __init__(
        self,
        id,
        name,
        width,
        height,
        boxes=None,
        polygons=None,
        polylines=None,
        points=None,
    ):
        self.id = id
        self.name = name
        self.width = width
        self.height = height
        self.boxes = boxes or []
        self.polygons = polygons or []
        self.polylines = polylines or []
        self.points = points or []

    @property
    def has_boxes(self):
        """Whether this image has 2D boxes."""
        return bool(self.boxes)

    @property
    def has_polylines(self):
        """Whether this image has polygons or polylines."""
        return bool(self.polygons) or bool(self.polylines)

    @property
    def has_points(self):
        """Whether this image has keypoints."""
        return bool(self.points)

    def iter_annos(self):
        """Returns an iterator over the annotations in the image.

        Returns:
            an iterator that emits :class:`CVATImageAnno` instances
        """
        return itertools.chain(
            self.boxes, self.polygons, self.polylines, self.points
        )

    def get_image_metadata(self):
        """Returns a :class:`fiftyone.core.metadata.ImageMetadata` instance for
        the annotations.

        Returns:
            a :class:`fiftyone.core.metadata.ImageMetadata`
        """
        return fomt.ImageMetadata(width=self.width, height=self.height)

    def to_labels(self):
        """Returns :class:`fiftyone.core.labels.ImageLabel` representations of
        the annotations.

        Returns:
            a dictionary mapping field keys to
            :class:`fiftyone.core.labels.ImageLabel` containers
        """
        frame_size = (self.width, self.height)

        labels = {}

        if self.boxes:
            detections = [b.to_detection(frame_size) for b in self.boxes]
            labels["detections"] = fol.Detections(detections=detections)

        if self.polygons or self.polylines:
            polygons = [p.to_polyline(frame_size) for p in self.polygons]
            polylines = [p.to_polyline(frame_size) for p in self.polylines]
            labels["polylines"] = fol.Polylines(polylines=polygons + polylines)

        if self.points:
            keypoints = [k.to_keypoint(frame_size) for k in self.points]
            labels["keypoints"] = fol.Keypoints(keypoints=keypoints)

        return labels

    @classmethod
    def from_labels(cls, labels, metadata):
        """Creates a :class:`CVATImage` from a dictionary of labels.

        Args:
            labels: a dictionary mapping keys to
                :class:`fiftyone.core.labels.ImageLabel` containers
            metadata: a :class:`fiftyone.core.metadata.ImageMetadata` for the
                image

        Returns:
            a :class:`CVATImage`
        """
        width = metadata.width
        height = metadata.height

        _detections = []
        _polygons = []
        _polylines = []
        _keypoints = []
        for _labels in labels.values():
            if isinstance(_labels, fol.Detection):
                _detections.append(_labels)
            elif isinstance(_labels, fol.Detections):
                _detections.extend(_labels.detections)
            elif isinstance(_labels, fol.Polyline):
                if _labels.closed:
                    _polygons.append(_labels)
                else:
                    _polylines.append(_labels)
            elif isinstance(_labels, fol.Polylines):
                for poly in _labels.polylines:
                    if poly.closed:
                        _polygons.append(poly)
                    else:
                        _polylines.append(poly)
            elif isinstance(_labels, fol.Keypoint):
                _keypoints.append(_labels)
            elif isinstance(_labels, fol.Keypoints):
                _keypoints.extend(_labels.keypoints)
            elif _labels is not None:
                msg = (
                    "Ignoring unsupported label type '%s'" % _labels.__class__
                )
                warnings.warn(msg)

        boxes = [CVATImageBox.from_detection(d, metadata) for d in _detections]

        polygons = []
        for p in _polygons:
            polygons.extend(CVATImagePolygon.from_polyline(p, metadata))

        polylines = []
        for p in _polylines:
            polylines.extend(CVATImagePolyline.from_polyline(p, metadata))

        points = [
            CVATImagePoints.from_keypoint(k, metadata) for k in _keypoints
        ]

        return cls(
            None,
            None,
            width,
            height,
            boxes=boxes,
            polygons=polygons,
            polylines=polylines,
            points=points,
        )

    @classmethod
    def from_image_dict(cls, d):
        """Creates a :class:`CVATImage` from an ``<image>`` tag of a CVAT image
        annotations XML file.

        Args:
            d: a dict representation of an ``<image>`` tag

        Returns:
            a :class:`CVATImage`
        """
        id = d["@id"]
        name = d["@name"]
        width = int(d["@width"])
        height = int(d["@height"])

        boxes = []
        for bd in _ensure_list(d.get("box", [])):
            boxes.append(CVATImageBox.from_box_dict(bd))

        polygons = []
        for pd in _ensure_list(d.get("polygon", [])):
            polygons.append(CVATImagePolygon.from_polygon_dict(pd))

        polylines = []
        for pd in _ensure_list(d.get("polyline", [])):
            polylines.append(CVATImagePolyline.from_polyline_dict(pd))

        points = []
        for pd in _ensure_list(d.get("points", [])):
            points.append(CVATImagePoints.from_points_dict(pd))

        return cls(
            id,
            name,
            width,
            height,
            boxes=boxes,
            polygons=polygons,
            polylines=polylines,
            points=points,
        )


class HasCVATPoints(object):
    """Mixin for CVAT annotations that store a list of ``(x, y)`` pixel
    coordinates.

    Attributes:
        points: a list of ``(x, y)`` pixel coordinates defining points
    """

    def __init__(self, points):
        self.points = points

    @property
    def points_str(self):
        return self._to_cvat_points_str(self.points)

    @staticmethod
    def _to_rel_points(points, frame_size):
        width, height = frame_size
        rel_points = [(x / width, y / height) for x, y in points]
        return rel_points

    @staticmethod
    def _to_abs_points(points, frame_size):
        width, height = frame_size
        abs_points = []
        for x, y in points:
            abs_points.append((int(round(x * width)), int(round(y * height))))

        return abs_points

    @staticmethod
    def _to_cvat_points_str(points):
        return ";".join("%g,%g" % (x, y) for x, y in points)

    @staticmethod
    def _parse_cvat_points_str(points_str):
        points = []
        for xy_str in points_str.split(";"):
            x, y = xy_str.split(",")
            points.append((int(round(float(x))), int(round(float(y)))))

        return points


class CVATImageAnno(object):
    """Mixin for annotations in CVAT image format.

    Args:
        occluded (None): whether the object is occluded
        attributes (None): a list of :class:`CVATAttribute` instances
    """

    def __init__(self, occluded=None, attributes=None):
        self.occluded = occluded
        self.attributes = attributes or []

    def _to_attributes(self):
        attributes = {a.name: a.value for a in self.attributes}

        if self.occluded is not None:
            attributes["occluded"] = self.occluded

        return attributes

    @staticmethod
    def _parse_attributes(label):
        attrs = dict(label.iter_attributes())
        occluded = attrs.pop("occluded", None)
        attributes = [
            CVATAttribute(k, v)
            for k, v in attrs.items()
            if _is_supported_attribute_type(v)
        ]

        return occluded, attributes

    @staticmethod
    def _parse_anno_dict(d):
        occluded = _parse_attribute(d.get("@occluded", None))

        attributes = []
        for attr in _ensure_list(d.get("attribute", [])):
            name = attr["@name"].lstrip("@")
            value = _parse_attribute(attr["#text"])
            attributes.append(CVATAttribute(name, value))

        return occluded, attributes


class CVATImageBox(CVATImageAnno):
    """An object bounding box in CVAT image format.

    Args:
        label: the object label string
        xtl: the top-left x-coordinate of the box, in pixels
        ytl: the top-left y-coordinate of the box, in pixels
        xbr: the bottom-right x-coordinate of the box, in pixels
        ybr: the bottom-right y-coordinate of the box, in pixels
        occluded (None): whether the object is occluded
        attributes (None): a list of :class:`CVATAttribute` instances
    """

    def __init__(
        self, label, xtl, ytl, xbr, ybr, occluded=None, attributes=None
    ):
        self.label = label
        self.xtl = xtl
        self.ytl = ytl
        self.xbr = xbr
        self.ybr = ybr
        CVATImageAnno.__init__(self, occluded=occluded, attributes=attributes)

    def to_detection(self, frame_size):
        """Returns a :class:`fiftyone.core.labels.Detection` representation of
        the box.

        Args:
            frame_size: the ``(width, height)`` of the image

        Returns:
            a :class:`fiftyone.core.labels.Detection`
        """
        label = self.label

        width, height = frame_size
        bounding_box = [
            self.xtl / width,
            self.ytl / height,
            (self.xbr - self.xtl) / width,
            (self.ybr - self.ytl) / height,
        ]

        attributes = self._to_attributes()

        return fol.Detection(
            label=label, bounding_box=bounding_box, **attributes
        )

    @classmethod
    def from_detection(cls, detection, metadata):
        """Creates a :class:`CVATImageBox` from a
        :class:`fiftyone.core.labels.Detection`.

        Args:
            detection: a :class:`fiftyone.core.labels.Detection`
            metadata: a :class:`fiftyone.core.metadata.ImageMetadata` for the
                image

        Returns:
            a :class:`CVATImageBox`
        """
        label = detection.label

        width = metadata.width
        height = metadata.height
        x, y, w, h = detection.bounding_box
        xtl = int(round(x * width))
        ytl = int(round(y * height))
        xbr = int(round((x + w) * width))
        ybr = int(round((y + h) * height))

        occluded, attributes = cls._parse_attributes(detection)

        return cls(
            label, xtl, ytl, xbr, ybr, occluded=occluded, attributes=attributes
        )

    @classmethod
    def from_box_dict(cls, d):
        """Creates a :class:`CVATImageBox` from a ``<box>`` tag of a CVAT image
        annotation XML file.

        Args:
            d: a dict representation of a ``<box>`` tag

        Returns:
            a :class:`CVATImageBox`
        """
        label = d["@label"]

        xtl = int(round(float(d["@xtl"])))
        ytl = int(round(float(d["@ytl"])))
        xbr = int(round(float(d["@xbr"])))
        ybr = int(round(float(d["@ybr"])))

        occluded, attributes = cls._parse_anno_dict(d)

        return cls(
            label, xtl, ytl, xbr, ybr, occluded=occluded, attributes=attributes
        )


class CVATImagePolygon(CVATImageAnno, HasCVATPoints):
    """A polygon in CVAT image format.

    Args:
        label: the polygon label string
        points: a list of ``(x, y)`` pixel coordinates defining the vertices of
            the polygon
        occluded (None): whether the polygon is occluded
        attributes (None): a list of :class:`CVATAttribute` instances
    """

    def __init__(self, label, points, occluded=None, attributes=None):
        self.label = label
        HasCVATPoints.__init__(self, points)
        CVATImageAnno.__init__(self, occluded=occluded, attributes=attributes)

    def to_polyline(self, frame_size):
        """Returns a :class:`fiftyone.core.labels.Polyline` representation of
        the polygon.

        Args:
            frame_size: the ``(width, height)`` of the image

        Returns:
            a :class:`fiftyone.core.labels.Polyline`
        """
        label = self.label
        points = self._to_rel_points(self.points, frame_size)
        attributes = self._to_attributes()
        return fol.Polyline(
            label=label,
            points=[points],
            closed=True,
            filled=True,
            **attributes,
        )

    @classmethod
    def from_polyline(cls, polyline, metadata):
        """Creates a :class:`CVATImagePolygon` from a
        :class:`fiftyone.core.labels.Polyline`.

        If the :class:`fiftyone.core.labels.Polyline` is composed of multiple
        shapes, one :class:`CVATImagePolygon` per shape will be generated.

        Args:
            polyline: a :class:`fiftyone.core.labels.Polyline`
            metadata: a :class:`fiftyone.core.metadata.ImageMetadata` for the
                image

        Returns:
            a list of :class:`CVATImagePolygon` instances
        """
        label = polyline.label

        if len(polyline.points) > 1:
            msg = (
                "Found polyline with more than one shape; generating separate "
                "annotations for each shape"
            )
            warnings.warn(msg)

        frame_size = (metadata.width, metadata.height)
        occluded, attributes = cls._parse_attributes(polyline)

        polylines = []
        for points in polyline.points:
            abs_points = cls._to_abs_points(points, frame_size)
            polylines.append(
                cls(
                    label, abs_points, occluded=occluded, attributes=attributes
                )
            )

        return polylines

    @classmethod
    def from_polygon_dict(cls, d):
        """Creates a :class:`CVATImagePolygon` from a ``<polygon>`` tag of a
        CVAT image annotation XML file.

        Args:
            d: a dict representation of a ``<polygon>`` tag

        Returns:
            a :class:`CVATImagePolygon`
        """
        label = d["@label"]
        points = cls._parse_cvat_points_str(d["@points"])
        occluded, attributes = cls._parse_anno_dict(d)

        return cls(label, points, occluded=occluded, attributes=attributes)


class CVATImagePolyline(CVATImageAnno, HasCVATPoints):
    """A polyline in CVAT image format.

    Args:
        label: the polyline label string
        points: a list of ``(x, y)`` pixel coordinates defining the vertices of
            the polyline
        occluded (None): whether the polyline is occluded
        attributes (None): a list of :class:`CVATAttribute` instances
    """

    def __init__(self, label, points, occluded=None, attributes=None):
        self.label = label
        HasCVATPoints.__init__(self, points)
        CVATImageAnno.__init__(self, occluded=occluded, attributes=attributes)

    def to_polyline(self, frame_size):
        """Returns a :class:`fiftyone.core.labels.Polyline` representation of
        the polyline.

        Args:
            frame_size: the ``(width, height)`` of the image

        Returns:
            a :class:`fiftyone.core.labels.Polyline`
        """
        label = self.label
        points = self._to_rel_points(self.points, frame_size)
        attributes = self._to_attributes()
        return fol.Polyline(
            label=label,
            points=[points],
            closed=False,
            filled=False,
            **attributes,
        )

    @classmethod
    def from_polyline(cls, polyline, metadata):
        """Creates a :class:`CVATImagePolyline` from a
        :class:`fiftyone.core.labels.Polyline`.

        If the :class:`fiftyone.core.labels.Polyline` is composed of multiple
        shapes, one :class:`CVATImagePolyline` per shape will be generated.

        Args:
            polyline: a :class:`fiftyone.core.labels.Polyline`
            metadata: a :class:`fiftyone.core.metadata.ImageMetadata` for the
                image

        Returns:
            a list of :class:`CVATImagePolyline` instances
        """
        label = polyline.label

        if len(polyline.points) > 1:
            msg = (
                "Found polyline with more than one shape; generating separate "
                "annotations for each shape"
            )
            warnings.warn(msg)

        frame_size = (metadata.width, metadata.height)
        occluded, attributes = cls._parse_attributes(polyline)

        polylines = []
        for points in polyline.points:
            abs_points = cls._to_abs_points(points, frame_size)
            if abs_points and polyline.closed:
                abs_points.append(copy(abs_points[0]))

            polylines.append(
                cls(
                    label, abs_points, occluded=occluded, attributes=attributes
                )
            )

        return polylines

    @classmethod
    def from_polyline_dict(cls, d):
        """Creates a :class:`CVATImagePolyline` from a ``<polyline>`` tag of a
        CVAT image annotation XML file.

        Args:
            d: a dict representation of a ``<polyline>`` tag

        Returns:
            a :class:`CVATImagePolyline`
        """
        label = d["@label"]
        points = cls._parse_cvat_points_str(d["@points"])
        occluded, attributes = cls._parse_anno_dict(d)

        return cls(label, points, occluded=occluded, attributes=attributes)


class CVATImagePoints(CVATImageAnno, HasCVATPoints):
    """A set of keypoints in CVAT image format.

    Args:
        label: the keypoints label string
        points: a list of ``(x, y)`` pixel coordinates defining the vertices of
            the keypoints
        occluded (None): whether the keypoints are occluded
        attributes (None): a list of :class:`CVATAttribute` instances
    """

    def __init__(self, label, points, occluded=None, attributes=None):
        self.label = label
        HasCVATPoints.__init__(self, points)
        CVATImageAnno.__init__(self, occluded=occluded, attributes=attributes)

    def to_keypoint(self, frame_size):
        """Returns a :class:`fiftyone.core.labels.Keypoint` representation of
        the points.

        Args:
            frame_size: the ``(width, height)`` of the image

        Returns:
            a :class:`fiftyone.core.labels.Keypoint`
        """
        label = self.label
        points = self._to_rel_points(self.points, frame_size)
        attributes = self._to_attributes()
        return fol.Keypoint(label=label, points=points, **attributes)

    @classmethod
    def from_keypoint(cls, keypoint, metadata):
        """Creates a :class:`CVATImagePoints` from a
        :class:`fiftyone.core.labels.Keypoint`.

        Args:
            keypoint: a :class:`fiftyone.core.labels.Keypoint`
            metadata: a :class:`fiftyone.core.metadata.ImageMetadata` for the
                image

        Returns:
            a :class:`CVATImagePoints`
        """
        label = keypoint.label

        frame_size = (metadata.width, metadata.height)
        points = cls._to_abs_points(keypoint.points, frame_size)

        occluded, attributes = cls._parse_attributes(keypoint)

        return cls(label, points, occluded=occluded, attributes=attributes)

    @classmethod
    def from_points_dict(cls, d):
        """Creates a :class:`CVATImagePoints` from a ``<points>`` tag of a
        CVAT image annotation XML file.

        Args:
            d: a dict representation of a ``<points>`` tag

        Returns:
            a :class:`CVATImagePoints`
        """
        label = d["@label"]
        points = cls._parse_cvat_points_str(d["@points"])
        occluded, attributes = cls._parse_anno_dict(d)
        return cls(label, points, occluded=occluded, attributes=attributes)


class CVATTrack(object):
    """An annotation track in CVAT video format.

    Args:
        id: the ID of the track
        label: the label for the track
        width: the width of the video frames, in pixels
        height: the height of the video frames, in pixels
        boxes (None): a dict mapping frame numbers to :class:`CVATVideoBox`
            instances
        polygons (None): a dict mapping frame numbers to
            :class:`CVATVideoPolygon` instances
        polylines (None): a dict mapping frame numbers to
            :class:`CVATVideoPolyline` instances
        points (None): a dict mapping frame numbers to :class:`CVATVideoPoints`
            instances
    """

    def __init__(
        self,
        id,
        label,
        width,
        height,
        boxes=None,
        polygons=None,
        polylines=None,
        points=None,
    ):
        self.id = id
        self.label = label
        self.width = width
        self.height = height
        self.boxes = boxes or {}
        self.polygons = polygons or {}
        self.polylines = polylines or {}
        self.points = points or {}

    @property
    def has_boxes(self):
        """Whether this track has 2D boxes."""
        return bool(self.boxes)

    @property
    def has_polylines(self):
        """Whether this track has polygons or polylines."""
        return bool(self.polygons) or bool(self.polylines)

    @property
    def has_points(self):
        """Whether this track has keypoints."""
        return bool(self.points)

    def iter_annos(self):
        """Returns an iterator over the annotations in the track.

        Returns:
            an iterator that emits :class:`CVATVideoAnno` instances
        """
        return itertools.chain(
            self.boxes.values(),
            self.polygons.values(),
            self.polylines.values(),
            self.points.values(),
        )

    def to_labels(self):
        """Returns :class:`fiftyone.core.labels.ImageLabel` representations of
        the annotations.

        Returns:
            a dictionary mapping frame numbers to
            :class:`fiftyone.core.labels.ImageLabel` instances
        """
        frame_size = (self.width, self.height)

        labels = {}

        # Only one of these will actually contain labels

        for frame_number, box in self.boxes.items():
            detection = box.to_detection(frame_size)
            detection.index = self.id
            labels[frame_number] = detection

        for frame_number, polygon in self.polygons.items():
            polyline = polygon.to_polyline(frame_size)
            polyline.index = self.id
            labels[frame_number] = polyline

        for frame_number, polyline in self.polylines.items():
            polyline = polyline.to_polyline(frame_size)
            polyline.index = self.id
            labels[frame_number] = polyline

        for frame_number, points in self.points.items():
            keypoint = points.to_keypoint(frame_size)
            keypoint.index = self.id
            labels[frame_number] = keypoint

        return labels

    @classmethod
    def from_labels(cls, id, labels, frame_size):
        """Creates a :class:`CVATTrack` from a dictionary of labels.

        Args:
            id: the ID of the track
            labels: a dictionary mapping frame numbers to
                :class:`fiftyone.core.labels.ImageLabel` instances
            frame_size: the ``(width, height)`` of the video frames

        Returns:
            a :class:`CVATTrack`
        """
        width, height = frame_size

        boxes = {}
        polygons = {}
        polylines = {}
        points = {}
        label = None
        for frame_number, _label in labels.items():
            label = _label.label

            if isinstance(_label, fol.Detection):
                boxes[frame_number] = CVATVideoBox.from_detection(
                    frame_number, _label, frame_size
                )
            elif isinstance(_label, fol.Polyline):
                if _label.filled:
                    polygons[frame_number] = CVATVideoPolygon.from_polyline(
                        frame_number, _label, frame_size
                    )
                else:
                    polylines[frame_number] = CVATVideoPolyline.from_polyline(
                        frame_number, _label, frame_size
                    )
            elif isinstance(_label, fol.Keypoint):
                points[frame_number] = CVATVideoPoints.from_keypoint(
                    frame_number, _label, frame_size
                )
            elif _label is not None:
                msg = "Ignoring unsupported label type '%s'" % _label.__class__
                warnings.warn(msg)

        return cls(
            id,
            label,
            width,
            height,
            boxes=boxes,
            polygons=polygons,
            polylines=polylines,
            points=points,
        )

    @classmethod
    def from_track_dict(cls, d, frame_size):
        """Creates a :class:`CVATTrack` from a ``<track>`` tag of a CVAT video
        annotation XML file.

        Args:
            d: a dict representation of an ``<track>`` tag
            frame_size: the ``(width, height)`` of the video frames

        Returns:
            a :class:`CVATTrack`
        """
        id = d["@id"]
        label = d["@label"]

        width, height = frame_size

        boxes = {}
        for bd in _ensure_list(d.get("box", [])):
            box = CVATVideoBox.from_box_dict(label, bd)
            boxes[box.frame] = box

        polygons = {}
        for pd in _ensure_list(d.get("polygon", [])):
            polygon = CVATVideoPolygon.from_polygon_dict(label, pd)
            polygons[polygon.frame] = polygon

        polylines = {}
        for pd in _ensure_list(d.get("polyline", [])):
            polyline = CVATVideoPolyline.from_polyline_dict(label, pd)
            polylines[polyline.frame] = polyline

        points = {}
        for pd in _ensure_list(d.get("points", [])):
            point = CVATVideoPoints.from_points_dict(label, pd)
            points[point.frame] = point

        return cls(
            id,
            label,
            width,
            height,
            boxes=boxes,
            polygons=polygons,
            polylines=polylines,
            points=points,
        )


class CVATVideoAnno(object):
    """Mixin for annotations in CVAT video format.

    Args:
        outside (None): whether the object is truncated by the frame edge
        occluded (None): whether the object is occluded
        keyframe (None): whether the frame is a key frame
        attributes (None): a list of :class:`CVATAttribute` instances
    """

    def __init__(
        self, outside=None, occluded=None, keyframe=None, attributes=None
    ):
        self.outside = outside
        self.occluded = occluded
        self.keyframe = keyframe
        self.attributes = attributes or []

    def _to_attributes(self):
        attributes = {a.name: a.value for a in self.attributes}

        if self.outside is not None:
            attributes["outside"] = self.outside

        if self.occluded is not None:
            attributes["occluded"] = self.occluded

        if self.keyframe is not None:
            attributes["keyframe"] = self.keyframe

        return attributes

    @staticmethod
    def _parse_attributes(label):
        attrs = dict(label.iter_attributes())
        occluded = attrs.pop("occluded", None)
        outside = attrs.pop("outside", None)
        keyframe = attrs.pop("keyframe", None)
        attributes = [
            CVATAttribute(k, v)
            for k, v in attrs.items()
            if _is_supported_attribute_type(v)
        ]

        return outside, occluded, keyframe, attributes

    @staticmethod
    def _parse_anno_dict(d):
        outside = _parse_attribute(d.get("@outside", None))
        occluded = _parse_attribute(d.get("@occluded", None))
        keyframe = _parse_attribute(d.get("@keyframe", None))

        attributes = []
        for attr in _ensure_list(d.get("attribute", [])):
            name = attr["@name"].lstrip("@")
            value = _parse_attribute(attr["#text"])
            attributes.append(CVATAttribute(name, value))

        return outside, occluded, keyframe, attributes


class CVATVideoBox(CVATVideoAnno):
    """An object bounding box in CVAT video format.

    Args:
        frame: the frame number
        label: the object label string
        xtl: the top-left x-coordinate of the box, in pixels
        ytl: the top-left y-coordinate of the box, in pixels
        xbr: the bottom-right x-coordinate of the box, in pixels
        ybr: the bottom-right y-coordinate of the box, in pixels
        outside (None): whether the object is truncated by the frame edge
        occluded (None): whether the object is occluded
        keyframe (None): whether the frame is a key frame
        attributes (None): a list of :class:`CVATAttribute` instances
    """

    def __init__(
        self,
        frame,
        label,
        xtl,
        ytl,
        xbr,
        ybr,
        outside=None,
        occluded=None,
        keyframe=None,
        attributes=None,
    ):
        self.frame = frame
        self.label = label
        self.xtl = xtl
        self.ytl = ytl
        self.xbr = xbr
        self.ybr = ybr
        CVATVideoAnno.__init__(
            self,
            outside=outside,
            occluded=occluded,
            keyframe=keyframe,
            attributes=attributes,
        )

    def to_detection(self, frame_size):
        """Returns a :class:`fiftyone.core.labels.Detection` representation of
        the box.

        Args:
            frame_size: the ``(width, height)`` of the video frames

        Returns:
            a :class:`fiftyone.core.labels.Detection`
        """
        label = self.label

        width, height = frame_size
        bounding_box = [
            self.xtl / width,
            self.ytl / height,
            (self.xbr - self.xtl) / width,
            (self.ybr - self.ytl) / height,
        ]

        attributes = self._to_attributes()

        return fol.Detection(
            label=label, bounding_box=bounding_box, **attributes
        )

    @classmethod
    def from_detection(cls, frame_number, detection, frame_size):
        """Creates a :class:`CVATVideoBox` from a
        :class:`fiftyone.core.labels.Detection`.

        Args:
            frame_number: the frame number
            detection: a :class:`fiftyone.core.labels.Detection`
            frame_size: the ``(width, height)`` of the video frames

        Returns:
            a :class:`CVATVideoBox`
        """
        label = detection.label

        width, height = frame_size
        x, y, w, h = detection.bounding_box
        xtl = int(round(x * width))
        ytl = int(round(y * height))
        xbr = int(round((x + w) * width))
        ybr = int(round((y + h) * height))

        outside, occluded, keyframe, attributes = cls._parse_attributes(
            detection
        )

        return cls(
            frame_number,
            label,
            xtl,
            ytl,
            xbr,
            ybr,
            outside=outside,
            occluded=occluded,
            keyframe=keyframe,
            attributes=attributes,
        )

    @classmethod
    def from_box_dict(cls, label, d):
        """Creates a :class:`CVATVideoBox` from a ``<box>`` tag of a CVAT video
        annotation XML file.

        Args:
            label: the object label
            d: a dict representation of a ``<box>`` tag

        Returns:
            a :class:`CVATVideoBox`
        """
        frame = int(d["@frame"])

        xtl = int(round(float(d["@xtl"])))
        ytl = int(round(float(d["@ytl"])))
        xbr = int(round(float(d["@xbr"])))
        ybr = int(round(float(d["@ybr"])))

        outside, occluded, keyframe, attributes = cls._parse_anno_dict(d)

        return cls(
            frame,
            label,
            xtl,
            ytl,
            xbr,
            ybr,
            outside=outside,
            occluded=occluded,
            keyframe=keyframe,
            attributes=attributes,
        )


class CVATVideoPolygon(CVATVideoAnno, HasCVATPoints):
    """A polygon in CVAT video format.

    Args:
        frame: the frame number
        label: the polygon label string
        points: a list of ``(x, y)`` pixel coordinates defining the vertices of
            the polygon
        outside (None): whether the polygon is truncated by the frame edge
        occluded (None): whether the polygon is occluded
        keyframe (None): whether the frame is a key frame
        attributes (None): a list of :class:`CVATAttribute` instances
    """

    def __init__(
        self,
        frame,
        label,
        points,
        outside=None,
        occluded=None,
        keyframe=None,
        attributes=None,
    ):
        self.frame = frame
        self.label = label
        HasCVATPoints.__init__(self, points)
        CVATVideoAnno.__init__(
            self,
            outside=outside,
            occluded=occluded,
            keyframe=keyframe,
            attributes=attributes,
        )

    def to_polyline(self, frame_size):
        """Returns a :class:`fiftyone.core.labels.Polyline` representation of
        the polygon.

        Args:
            frame_size: the ``(width, height)`` of the video frames

        Returns:
            a :class:`fiftyone.core.labels.Polyline`
        """
        label = self.label
        points = self._to_rel_points(self.points, frame_size)
        attributes = self._to_attributes()
        return fol.Polyline(
            label=label,
            points=[points],
            closed=True,
            filled=True,
            **attributes,
        )

    @classmethod
    def from_polyline(cls, frame_number, polyline, frame_size):
        """Creates a :class:`CVATVideoPolygon` from a
        :class:`fiftyone.core.labels.Polyline`.

        Args:
            frame_number: the frame number
            polyline: a :class:`fiftyone.core.labels.Polyline`
            frame_size: the ``(width, height)`` of the video frames

        Returns:
            a :class:`CVATVideoPolygon`
        """
        label = polyline.label

        points = _get_single_polyline_points(polyline)
        points = cls._to_abs_points(points, frame_size)

        outside, occluded, keyframe, attributes = cls._parse_attributes(
            polyline
        )

        return cls(
            frame_number,
            label,
            points,
            outside=outside,
            occluded=occluded,
            keyframe=keyframe,
            attributes=attributes,
        )

    @classmethod
    def from_polygon_dict(cls, label, d):
        """Creates a :class:`CVATVideoPolygon` from a ``<polygon>`` tag of a
        CVAT video annotation XML file.

        Args:
            label: the object label
            d: a dict representation of a ``<polygon>`` tag

        Returns:
            a :class:`CVATVideoPolygon`
        """
        frame = int(d["@frame"])
        points = cls._parse_cvat_points_str(d["@points"])
        outside, occluded, keyframe, attributes = cls._parse_anno_dict(d)
        return cls(
            frame,
            label,
            points,
            outside=outside,
            occluded=occluded,
            keyframe=keyframe,
            attributes=attributes,
        )


class CVATVideoPolyline(CVATVideoAnno, HasCVATPoints):
    """A polyline in CVAT video format.

    Args:
        frame: the frame number
        label: the polyline label string
        points: a list of ``(x, y)`` pixel coordinates defining the vertices of
            the polyline
        outside (None): whether the polyline is truncated by the frame edge
        occluded (None): whether the polyline is occluded
        keyframe (None): whether the frame is a key frame
        attributes (None): a list of :class:`CVATAttribute` instances
    """

    def __init__(
        self,
        frame,
        label,
        points,
        outside=None,
        occluded=None,
        keyframe=None,
        attributes=None,
    ):
        self.frame = frame
        self.label = label
        HasCVATPoints.__init__(self, points)
        CVATVideoAnno.__init__(
            self,
            outside=outside,
            occluded=occluded,
            keyframe=keyframe,
            attributes=attributes,
        )

    def to_polyline(self, frame_size):
        """Returns a :class:`fiftyone.core.labels.Polyline` representation of
        the polyline.

        Args:
            frame_size: the ``(width, height)`` of the video frames

        Returns:
            a :class:`fiftyone.core.labels.Polyline`
        """
        label = self.label
        points = self._to_rel_points(self.points, frame_size)
        attributes = self._to_attributes()
        return fol.Polyline(
            label=label,
            points=[points],
            closed=False,
            filled=False,
            **attributes,
        )

    @classmethod
    def from_polyline(cls, frame_number, polyline, frame_size):
        """Creates a :class:`CVATVideoPolyline` from a
        :class:`fiftyone.core.labels.Polyline`.

        Args:
            frame_number: the frame number
            polyline: a :class:`fiftyone.core.labels.Polyline`
            frame_size: the ``(width, height)`` of the video frames

        Returns:
            a :class:`CVATVideoPolyline`
        """
        label = polyline.label

        points = _get_single_polyline_points(polyline)
        points = cls._to_abs_points(points, frame_size)
        if points and polyline.closed:
            points.append(copy(points[0]))

        outside, occluded, keyframe, attributes = cls._parse_attributes(
            polyline
        )

        return cls(
            frame_number,
            label,
            points,
            outside=outside,
            occluded=occluded,
            keyframe=keyframe,
            attributes=attributes,
        )

    @classmethod
    def from_polyline_dict(cls, label, d):
        """Creates a :class:`CVATVideoPolyline` from a ``<polyline>`` tag of a
        CVAT video annotation XML file.

        Args:
            label: the object label
            d: a dict representation of a ``<polyline>`` tag

        Returns:
            a :class:`CVATVideoPolyline`
        """
        frame = int(d["@frame"])
        points = cls._parse_cvat_points_str(d["@points"])
        outside, occluded, keyframe, attributes = cls._parse_anno_dict(d)
        return cls(
            frame,
            label,
            points,
            outside=outside,
            occluded=occluded,
            keyframe=keyframe,
            attributes=attributes,
        )


class CVATVideoPoints(CVATVideoAnno, HasCVATPoints):
    """A set of keypoints in CVAT video format.

    Args:
        frame: the frame number
        label: the keypoints label string
        points: a list of ``(x, y)`` pixel coordinates defining the keypoints
        outside (None): whether the keypoints are truncated by the frame edge
        occluded (None): whether the keypoints are occluded
        keyframe (None): whether the frame is a key frame
        attributes (None): a list of :class:`CVATAttribute` instances
    """

    def __init__(
        self,
        frame,
        label,
        points,
        outside=None,
        occluded=None,
        keyframe=None,
        attributes=None,
    ):
        self.frame = frame
        self.label = label
        HasCVATPoints.__init__(self, points)
        CVATVideoAnno.__init__(
            self,
            outside=outside,
            occluded=occluded,
            keyframe=keyframe,
            attributes=attributes,
        )

    def to_keypoint(self, frame_size):
        """Returns a :class:`fiftyone.core.labels.Keypoint` representation of
        the points.

        Args:
            frame_size: the ``(width, height)`` of the video frames

        Returns:
            a :class:`fiftyone.core.labels.Keypoint`
        """
        label = self.label
        points = self._to_rel_points(self.points, frame_size)
        attributes = self._to_attributes()
        return fol.Keypoint(label=label, points=points, **attributes)

    @classmethod
    def from_keypoint(cls, frame_number, keypoint, frame_size):
        """Creates a :class:`CVATVideoPoints` from a
        :class:`fiftyone.core.labels.Keypoint`.

        Args:
            frame_number: the frame number
            keypoint: a :class:`fiftyone.core.labels.Keypoint`
            frame_size: the ``(width, height)`` of the video frames

        Returns:
            a :class:`CVATVideoPoints`
        """
        label = keypoint.label
        points = cls._to_abs_points(keypoint.points, frame_size)
        outside, occluded, keyframe, attributes = cls._parse_attributes(
            keypoint
        )
        return cls(
            frame_number,
            label,
            points,
            outside=outside,
            occluded=occluded,
            keyframe=keyframe,
            attributes=attributes,
        )

    @classmethod
    def from_points_dict(cls, label, d):
        """Creates a :class:`CVATVideoPoints` from a ``<points>`` tag of a
        CVAT video annotation XML file.

        Args:
            label: the object label
            d: a dict representation of a ``<points>`` tag

        Returns:
            a :class:`CVATVideoPoints`
        """
        frame = int(d["@frame"])
        points = cls._parse_cvat_points_str(d["@points"])
        outside, occluded, keyframe, attributes = cls._parse_anno_dict(d)
        return cls(
            frame,
            label,
            points,
            outside=outside,
            occluded=occluded,
            keyframe=keyframe,
            attributes=attributes,
        )


class CVATAttribute(object):
    """An attribute in CVAT image format.

    Args:
        name: the attribute name
        value: the attribute value
    """

    def __init__(self, name, value):
        self.name = name
        self.value = value

    def to_eta_attribute(self):
        """Returns an ``eta.core.data.Attribute`` representation of the
        attribute.

        Returns:
            an ``eta.core.data.Attribute``
        """
        if isinstance(self.value, bool):
            return etad.BooleanAttribute(self.name, self.value)

        if etau.is_numeric(self.value):
            return etad.NumericAttribute(self.name, self.value)

        return etad.CategoricalAttribute(self.name, self.value)


class CVATImageAnnotationWriter(object):
    """Class for writing annotations in CVAT image format.

    See :ref:`this page <CVATImageDataset-export>` for format details.
    """

    def __init__(self):
        environment = jinja2.Environment(
            loader=jinja2.FileSystemLoader(foc.RESOURCES_DIR),
            trim_blocks=True,
            lstrip_blocks=True,
        )
        self.template = environment.get_template(
            "cvat_image_annotation_template.xml"
        )

    def write(
        self, cvat_task_labels, cvat_images, xml_path, id=None, name=None
    ):
        """Writes the annotations to disk.

        Args:
            cvat_task_labels: a :class:`CVATTaskLabels` instance
            cvat_images: a list of :class:`CVATImage` instances
            xml_path: the path to write the annotations XML file
            id (None): an ID for the task
            name (None): a name for the task
        """
        now = datetime.now().isoformat()
        xml_str = self.template.render(
            {
                "id": id,
                "name": name,
                "size": len(cvat_images),
                "created": now,
                "updated": now,
                "labels": cvat_task_labels.labels,
                "dumped": now,
                "images": cvat_images,
            }
        )
        etau.write_file(xml_str, xml_path)


class CVATVideoAnnotationWriter(object):
    """Class for writing annotations in CVAT video format.

    See :ref:`this page <CVATVideoDataset-export>` for format details.
    """

    def __init__(self):
        environment = jinja2.Environment(
            loader=jinja2.FileSystemLoader(foc.RESOURCES_DIR),
            trim_blocks=True,
            lstrip_blocks=True,
        )
        self.template = environment.get_template(
            "cvat_video_interpolation_template.xml"
        )

    def write(
        self,
        cvat_task_labels,
        cvat_tracks,
        metadata,
        xml_path,
        id=None,
        name=None,
    ):
        """Writes the annotations to disk.

        Args:
            cvat_task_labels: a :class:`CVATTaskLabels` instance
            cvat_tracks: a list of :class:`CVATTrack` instances
            metadata: the :class:`fiftyone.core.metadata.VideoMetadata`
                instance for the video
            xml_path: the path to write the annotations XML file
            id (None): an ID for the task
            name (None): a name for the task
        """
        now = datetime.now().isoformat()
        xml_str = self.template.render(
            {
                "id": id,
                "name": name,
                "size": metadata.total_frame_count,
                "created": now,
                "updated": now,
                "width": metadata.frame_width,
                "height": metadata.frame_height,
                "labels": cvat_task_labels.labels,
                "dumped": now,
                "tracks": cvat_tracks,
            }
        )
        etau.write_file(xml_str, xml_path)


class CVATAnnotationAPI(foua.BaseAnnotationAPI):
    """Basic interface for connecting to CVAT, sending samples for
    annotation, and importing them back into the collection.
    """

    def __init__(
        self, url="cvat.org", https=True, port=None, auth=None,
    ):
        self._url = url
        self._port = "" if port is None else ":%d" % port
        self._protocol = "https" if https else "http"
        self._auth = auth
        self._field_type = None
        self._field_label_type = None
        self._extra_attrs = None

        # Map of CVAT shape id to FiftyOne label-level UUID
        # TODO: Not currently used since CVAT shape ids cannot be manually
        # assigned, remove if no use is found
        self._label_id_map = {}

        # Map of class string to CVAT id, assigned when task is created
        # Referenced when downloading annotations
        self._class_id_map = {}

        # Mapping of label-level attributes string to CVAT id, initialized when
        # parsing attributes and ids assigned when task is created
        # Referenced when downloading annotations
        # Note: attribute ids change for every class label
        self._attribute_id_map = {}

        # Mapping of CVAT frame/task id to FiftyOne Sample UUID, assigned when
        # parsing samples
        # Frame id is used for image datasets and task id for video datasets
        # since only one video can be uploaded per task
        # Referenced when downloading annotations
        self._frame_id_map = {}

        # Mapping of label-level attribute name to CVAT label schema content
        # for the given attribute
        # Used to construct task
        self._label_attributes = {}

        self._session = None
        urllib3.disable_warnings(urllib3.exceptions.InsecureRequestWarning)
        self.setup()
        self._user_id_map = self.get_user_id_map()

    def setup(self):
        """Performs any necessary setup for the API."""
        if self._auth is None:
            self._auth = self.get_username_password("CVAT")
        self._session = requests.Session()
        response = self._session.post(self.login_url, self._auth, verify=False)
        if "csrftoken" in response.cookies:
            self._session.headers["X-CSRFToken"] = response.cookies[
                "csrftoken"
            ]

    def get_username_password(self, host=""):
        username = fo.annotation_config.cvat_username
        password = fo.annotation_config.cvat_password

        if username is None or password is None:
            logger.info(
                "No config or environment variables found for "
                "authentication. Please enter CVAT login information. Set the "
                "environment variables `FIFTYONE_CVAT_USERNAME` and "
                "`FIFTYONE_CVAT_PASSWORD` to avoid this in the future."
            )
            self.prompt_username_password(host="CVAT")

        return {
            "username": username,
            "password": password,
        }

    @property
    def base_url(self):
        return "%s://%s%s" % (self._protocol, self._url, self._port)

    @property
    def base_api_url(self):
        return "%s/api/v1" % self.base_url

    @property
    def login_url(self):
        return "%s/auth/login" % self.base_api_url

    @property
    def users_url(self):
        return "%s/users" % self.base_api_url

    @property
    def tasks_url(self):
        return "%s/tasks" % self.base_api_url

    def task_url(self, task_id):
        return "%s/%d" % (self.tasks_url, task_id)

    def task_data_url(self, task_id):
        return "%s/data" % self.task_url(task_id)

    def task_data_meta_url(self, task_id):
        return "%s/data/meta" % self.task_url(task_id)

    def task_annotation_url(self, task_id):
        return "%s/annotations" % self.task_url(task_id)

    def task_annotation_formatted_url(
        self, task_id, annot_filepath, annot_format="CVAT 1.1",
    ):
        return "%s/annotations?format=%s&filename=%s" % (
            self.task_url(task_id),
            annot_format,
            annot_filepath,
        )

    def jobs_url(self, task_id):
        return "%s/jobs" % self.task_url(task_id)

    def job_url(self, task_id, job_id):
        return "%s/%d" % (self.jobs_url(task_id), job_id)

    def taskless_job_url(self, job_id):
        return "%s/jobs/%d" % (self.base_api_url, job_id)

    def base_task_url(self, task_id):
        return "%s/tasks/%d" % (self.base_url, task_id)

    def base_job_url(self, task_id, job_id):
        return "%s/tasks/%d/jobs/%d" % (self.base_url, task_id, job_id)

    def get_user_id_map(self):
        user_response = self._session.get(self.users_url)
        resp_json = user_response.json()
        user_id_map = {}
        for user_info in resp_json["results"]:
            user_id_map[user_info["username"]] = user_info["id"]

        return user_id_map

    def create_task(
        self,
        labels=[],
        segment_size=None,
        image_quality=75,
        task_assignee=None,
    ):
        data_task_create = {
            "name": "FiftyOne_annotation",
            "image_quality": image_quality,
            "labels": labels,
        }

        if segment_size is not None:
            data_task_create["segment_size"] = segment_size

        task_creation_resp = self._session.post(
            self.tasks_url, verify=False, json=data_task_create,
        )

        task_json = task_creation_resp.json()
        if _MAX_TASKS_MESSAGE in task_json:
            raise ValueError(
                "You have reached the maximum number of tasks in "
                "CVAT, please delete a task to create a new one"
            )

        task_id = task_json["id"]

        self._attribute_id_map[task_id] = {}
        self._class_id_map[task_id] = {}
        for label in task_json["labels"]:
            class_id = label["id"]
            self._class_id_map[task_id][label["name"]] = class_id
            self._attribute_id_map[task_id][class_id] = {}
            for attr in label["attributes"]:
                attr_name = attr["name"]
                attr_id = attr["id"]
                self._attribute_id_map[task_id][class_id][attr_name] = attr_id

        if task_assignee is not None:
            task_patch = {"assignee_id": self._user_id_map[task_assignee]}
            resp = self._session.patch(self.task_url(task_id), json=task_patch)

        return task_id

    def upload_data(self, task_id, paths, image_quality, job_assignees=None):
        data = {"image_quality": image_quality}

        files = {
            "client_files[%d]" % i: open(p, "rb") for i, p in enumerate(paths)
        }
        files_resp = self._session.post(
            self.task_data_url(task_id), verify=False, data=data, files=files,
        )

        job_ids = []
        while job_ids == []:
            job_resp = self._session.get(self.jobs_url(task_id))
            job_ids = [j["id"] for j in job_resp.json()]

        if job_assignees is not None:
            for ind, job_id in enumerate(job_ids):
                assignee_ind = min(ind, len(job_assignees) - 1)
                assignee = job_assignees[assignee_ind]
                if assignee is not None:
                    job_patch = {"assignee_id": self._user_id_map[assignee]}
                    resp = self._session.patch(
                        self.taskless_job_url(job_id), json=job_patch
                    )

        return job_ids

    def upload_samples(
        self,
        samples,
        label_field,
        classes=None,
        segment_size=None,
        image_quality=75,
        job_assignees=None,
        task_assignee=None,
        job_sample_map=None,
        extra_attrs=None,
    ):
        """Upload samples into annotation tool.
        
        Args:
            samples: a :class:`fiftyone.core.collections.SampleCollection` to
                upload to CVAT
            label_field: the string name of the field to be uploaded for
                annotation
            classes: list of class strings to use for annotation
            segment_size (None): maximum number of images to load into a job. Not
                applicable to videos, only used if `job_sample_map` is `None`
            image_quality (75): an integer ranging from 0 to 100 indicating the 
                quality of images after uploading to CVAT
            job_assignees (None): a list containing usernames to which to assign jobs
                sequentially 
            task_assignee (None): the username of the user assigned to the
                created task
            job_sample_map (None): a list of lists containing sample ids to be grouped
                into jobs. Not applicable to videos, overrides `segment_size`
            extra_attrs (None): a list of attribute field names or dictionary of
                attribute field names to `AnnotationWidgetType` specifying the
                attribute field names on the `label_field` to annotate. By
                default, no extra attributes are sent for annotation, only the
                label
        """
        samples = samples.sort_by("filepath")
        task_ids = []
        job_ids = {}
        self._extra_attrs = extra_attrs

        # label_field can either contain a FiftyOne Label type or a primitive
        # field type. Primitive fields will be uploaded as sample-level tags
        # with a single value that can be edited
        self._field_label_type = None
        is_supported_label = False
        if label_field is not None:
            if label_field.startswith("frames."):
                formatted_label_field = label_field[len("frames.") :]
            else:
                formatted_label_field = label_field
            if samples._is_frame_field(label_field):
                self._field_type = samples.get_frame_field_schema()[
                    formatted_label_field
                ]
            else:
                self._field_type = samples.get_field_schema()[label_field]
            if isinstance(self._field_type, fof.EmbeddedDocumentField):
                if self._field_type.document_type in _SUPPORTED_LABEL_TYPES:
                    # label_field is a non-primitive Label field
                    is_supported_label = True
                    self._field_label_type = self._field_type.document_type
                else:
                    raise TypeError(
                        "Label field %s of type %s is not supported"
                        % (label_field, str(self._field_type.document_type))
                    )

            elif self._field_type not in _SUPPORTED_FIELD_TYPES:
                raise TypeError(
                    "Field %s of type %s is not supported"
                    % (label_field, str(self._field_type))
                )

        if classes is None:
            # Note classes can be populated even if label_field is a primitive
            # field in the case we want to support new annotations
            classes = []
            if is_supported_label and label_field is not None:
                label_path = samples._get_label_field_path(
                    label_field, "label"
                )[1]
                classes = samples._dataset.distinct(label_path)

            # CVAT crashes with more than ~450 classes
            new_classes = []
            if label_field in samples.classes and label_field is not None:
                new_classes = samples.classes[label_field]
            elif samples.default_classes:
                new_classes = samples.default_classes

            if new_classes:
                new_classes = new_classes[: (400 - len(classes))]
                classes = sorted(list(set(classes) | set(new_classes)))

            self._classes = classes

        # CVAT only allows for one video per task
        if samples.media_type == fom.VIDEO:
            is_video = True
            task_batch_size = 1
        else:
            is_video = False
            task_batch_size = len(samples)

        for task_index, task_batch_ind in enumerate(
            range(0, len(samples), task_batch_size)
        ):
            self._label_attributes = {}
            batch_samples = samples.skip(task_batch_ind).limit(task_batch_size)
            # Only relevant for non-primitive Label fields
            if is_supported_label:
                label_id_attr = {
                    "name": "label_id",
                    "mutable": True,
                    "input_type": "text",
                }
                self._label_attributes["label_id"] = label_id_attr

            # Parse label field into format expected by CVAT
            # At the same time parse attribute fields and populate
            # self._label_attributes
            annot_tags = []
            annot_shapes = []
            id_mapping = {}
            if label_field is not None:
                if not is_supported_label or self._field_label_type in (
                    fol.Classification,
                    fol.Classifications,
                ):
                    annot_tags, id_mapping = self.create_tags(
                        batch_samples, label_field, self._field_label_type,
                    )
                else:
                    annot_shapes, id_mapping = self.create_shapes(
                        batch_samples, label_field, self._field_label_type,
                    )

            attributes = list(self._label_attributes.values())

            # Top level CVAT labels are classes for FiftyOne Label fields
            # for primitive fields, there is only one CVAT label and it is the
            # label_field string
            labels = []
            label_names = classes
            if not is_supported_label:
                if label_field is not None:
                    label_names = [label_field]
                else:
                    label_names = ["Label"]
            for ln in label_names:
                labels.append({"name": ln, "attributes": attributes})

            if is_video:
                if job_assignees is not None:
                    job_assignee_ind = min(task_index, len(job_assignees) - 1)
                    task_assignee = job_assignees[job_assignee_ind]
                if task_assignee is not None:
                    current_job_assignees = [task_assignee]
            else:
                current_job_assignees = job_assignees

            # Create task and upload raw data
            task_id = self.create_task(
                labels, segment_size, image_quality, task_assignee
            )
            task_ids.append(task_id)
            paths = batch_samples.values("filepath")
            current_job_ids = self.upload_data(
                task_id,
                paths,
                image_quality,
                job_assignees=current_job_assignees,
            )
            job_ids[task_id] = current_job_ids
            self._frame_id_map[task_id] = id_mapping

            # Creating task assigned ids to classes and attributes
            # Remap annotations to these ids before uploading
            annot_shapes = self.remap_ids(annot_shapes, task_id)
            annot_tags = self.remap_ids(annot_tags, task_id)
            annot_tracks = []

            annot_json = {
                "version": 0,
                "tags": annot_tags,
                "shapes": annot_shapes,
                "tracks": annot_tracks,
            }

            len_shapes = 0
            len_tags = 0
            len_tracks = 0
            while (
                len(annot_shapes) != len_shapes
                or len(annot_tags) != len_tags
                or len(annot_tracks) != len_tracks
            ):
                # Upload annotations
                resp = self._session.put(
                    self.task_annotation_url(task_id), json=annot_json
                )
                resp_json = resp.json()
                len_shapes = len(resp_json["shapes"])
                len_tags = len(resp_json["tags"])
                len_tracks = len(resp_json["tracks"])

        return task_ids, job_ids

    def download_annotations(self, label_field, task_ids, job_ids):
        """Download annotations from the annotation tool"""
        results = {}
        for task_id in task_ids:
            task_resp = self._session.get(self.task_url(task_id), verify=False)
            task_json = task_resp.json()
            if task_id not in self._attribute_id_map:
                labels = task_json["labels"]
                attr_map = {}
                for label in labels:
                    attr_map[label["id"]] = dict(
                        [(i["name"], i["id"]) for i in label["attributes"]]
                    )
                self._attribute_id_map.update({task_id: attr_map})

            if task_json["data_original_chunk_type"] == "video":
                media_type = "video"
            else:
                media_type = "image"

            response = self._session.get(self.task_annotation_url(task_id))

            resp_json = response.json()
            shapes = resp_json["shapes"]
            tags = resp_json["tags"]
            tracks = resp_json["tracks"]

            data_resp = self._session.get(self.task_data_meta_url(task_id))
            frames = data_resp.json()["frames"]

            class_map = {v: k for k, v in self._class_id_map[task_id].items()}
            attr_id_map = self._attribute_id_map[task_id]

            created_classification = False
            created_primitive = False
            for tag in tags:
                frame = tag["frame"]
                sample_id = self._frame_id_map[task_id][frame]["sample_id"]
                attrs = tag["attributes"]

                if len(attrs) > 1:
                    # Create a Classification object, need to ensure that all tags
                    # are classifications
                    if created_primitive:
                        raise ValueError(
                            "All tag annotations must be"
                            " classifications if one is a classification"
                        )
                    if sample_id not in results:
                        results[sample_id] = {}

                    cvat_tag = CVATTag(
                        tag, class_map, attr_id_map, self._classes
                    )
                    label = cvat_tag.to_classification()
                    results[sample_id][label.id] = label

                else:
                    # Primitive field directly on sample
                    if created_classification:
                        raise ValueError(
                            "All tag annotations must be"
                            " sample-level primitives if one is."
                        )
                    if sample_id in results:
                        raise ValueError(
                            "Found two annotations for Sample with ID %s"
                            % sample_id
                        )

                    results[sample_id] = attrs[0]["value"]

            for shape in shapes:
                frame = shape["frame"]
                if len(frames) > frame:
                    metadata = frames[frame]
                else:
                    metadata = frames[0]
                sample_id = self._frame_id_map[task_id][frame]["sample_id"]
                shape_type = shape["type"]
                if sample_id not in results:
                    results[sample_id] = {}

                store_frame = False
                if "frame_id" in self._frame_id_map[task_id][frame]:
                    store_frame = True
                    frame_id = self._frame_id_map[task_id][frame]["frame_id"]
                    if frame_id not in results[sample_id]:
                        results[sample_id][frame_id] = {}

                label = None
                cvat_shape = CVATShape(
                    shape, class_map, attr_id_map, self._classes, metadata
                )
                if shape_type == "rectangle":
                    label = cvat_shape.to_detection()
                elif shape_type == "polygon":
                    label = cvat_shape.to_polyline(closed=True, filled=True)
                    if self._field_label_type in (
                        fol.Detections,
                        fol.Detection,
                    ):
                        label = cvat_shape.polyline_to_detection(label)

                elif shape_type == "polyline":
                    label = cvat_shape.to_polyline()
                elif shape_type == "points":
                    label = cvat_shape.to_points()

                if label is None:
                    continue

                if store_frame:
                    results[sample_id][frame_id][label.id] = label
                else:
                    results[sample_id][label.id] = label

            return results

    def delete_task(self, task_id):
        response = self._session.delete(self.task_url(task_id))

    def launch_annotator(self, url=None):
        """Open the uploaded annotations in the annotation tool"""
        if url is None:
            url = self.base_url
        webbrowser.open(url, new=2)

    def create_tags(self, samples, label_field, label_type):
        tags = []
        id_mapping = {}
        for sample in samples:
            frame_id = len(id_mapping)
            id_mapping[frame_id] = {"sample_id": sample.id}

            if label_type in (fol.Classifications, fol.Classification):
                if label_type == fol.Classifications:
                    classifications = sample[label_field].classifications
                else:
                    classifications = [sample[label_field]]

                default_fields = [
                    "attributes",
                    "_id",
                    "tags",
                    "confidence",
                    "_cls",
                    "logits",
                ]
                for cls in classifications:
                    attributes, class_name = self.create_attributes(
                        cls, default_fields
                    )

                    shape_id = len(self._label_id_map) + 1
                    self._label_id_map[shape_id] = cls.id

                    tag = {
                        "label_id": class_name,
                        "group": 0,
                        "frame": frame_id,
                        "source": "manual",
                        "attributes": attributes,
                    }
                    tags.append(tag)

            else:
                value = sample[label_field]
                formatted_value = self.update_label_attributes("value", value)
                if formatted_value is None:
                    continue
                attributes = [{"spec_id": "value", "value": formatted_value}]
                tag = {
                    "label_id": label_field,
                    "group": 0,
                    "frame": frame_id,
                    "source": "manual",
                    "attributes": attributes,
                }
                tags.append(tag)

        return tags

    def create_shapes(self, samples, label_field, label_type):
        samples.compute_metadata()
        shapes = []
        id_mapping = {}
        for sample in samples:
            metadata = sample.metadata
            sample_id = sample.id
            is_video = False
            if samples.media_type == fom.VIDEO:
                is_video = True
                images = sample.frames.values()
                width = metadata.frame_width
                height = metadata.frame_height
                if label_field.startswith("frames."):
                    label_field = label_field[len("frames.") :]
            else:
                images = [sample]
                width = metadata.width
                height = metadata.height

            for image in images:
                frame_id = len(id_mapping)
                id_mapping[frame_id] = {"sample_id": sample_id}
                if is_video:
                    id_mapping[frame_id]["frame_id"] = image.id

                if label_type == fol.Detections:
                    detections = image[label_field].detections
                    shapes.extend(
                        self.create_detection_shapes(
                            detections, width, height, frame_id
                        )
                    )

                elif label_type == fol.Detection:
                    detection = image[label_field]
                    shapes.extend(
                        self.create_detection_shapes(
                            [detection], width, height, frame_id
                        )
                    )
                elif label_type == fol.Polylines:
                    polylines = image[label_field].polylines
                    shapes.extend(
                        self.create_polyline_shapes(
                            polylines, width, height, frame_id
                        )
                    )

                elif label_type == fol.Polyline:
                    polyline = image[label_field]
                    shapes.extend(
                        self.create_polyline_shapes(
                            [polyline], width, height, frame_id
                        )
                    )

                elif label_type == fol.Keypoints:
                    keypoints = image[label_field].keypoints
                    shapes.extend(
                        self.create_keypoint_shapes(
                            keypoints, width, height, frame_id
                        )
                    )

                else:
                    raise ValueError(
                        "Label type %s of field %s is not supported"
                        % (str(label_type), label_field)
                    )

        return shapes, id_mapping

    def create_keypoint_shapes(self, keypoints, width, height, frame_id=0):
        shapes = []
        default_fields = [
            "attributes",
            "_id",
            "tags",
            "points",
            "confidence",
            "index",
            "_cls",
        ]
        for kp in keypoints:
            attributes, class_name = self.create_attributes(kp, default_fields)

            shape_id = len(self._label_id_map) + 1
            self._label_id_map[shape_id] = kp.id

            points = kp.points
            abs_points = HasCVATPoints._to_abs_points(points, (width, height))
            flattened_points = [
                coord for point in abs_points for coord in point
            ]

            shape = {
                "type": "points",
                "occluded": False,
                "z_order": 0,
                "points": flattened_points,
                "label_id": class_name,
                "group": 0,
                "frame": frame_id,
                "source": "manual",
                "attributes": attributes,
            }

            shapes.append(shape)

        return shapes

    def create_polyline_shapes(self, polylines, width, height, frame_id=0):
        shapes = []
        default_fields = [
            "attributes",
            "_id",
            "tags",
            "points",
            "confidence",
            "index",
            "_cls",
            "closed",
            "filled",
        ]
        for poly in polylines:
            attributes, class_name = self.create_attributes(
                poly, default_fields
            )

            shape_id = len(self._label_id_map) + 1
            self._label_id_map[shape_id] = poly.id

            points = poly.points[0]
            abs_points = HasCVATPoints._to_abs_points(points, (width, height))
            flattened_points = [
                coord for point in abs_points for coord in point
            ]

            if poly.closed:
                shape = {
                    "type": "polygon",
                    "occluded": False,
                    "z_order": 0,
                    "points": flattened_points,
                    "label_id": class_name,
                    "group": 0,
                    "frame": frame_id,
                    "source": "manual",
                    "attributes": attributes,
                }

            else:
                shape = {
                    "type": "polyline",
                    "occluded": False,
                    "z_order": 0,
                    "points": flattened_points,
                    "label_id": class_name,
                    "group": 0,
                    "frame": frame_id,
                    "source": "manual",
                    "attributes": attributes,
                }
            shapes.append(shape)

        return shapes

    def create_detection_shapes(self, detections, width, height, frame_id=0):
        shapes = []
        default_fields = [
            "attributes",
            "_id",
            "tags",
            "bounding_box",
            "mask",
            "confidence",
            "index",
            "_cls",
        ]
        for det in detections:
            shape_id = len(self._label_id_map) + 1
            self._label_id_map[shape_id] = det.id
            attributes, class_name = self.create_attributes(
                det, default_fields
            )
            if det.mask is None:
                x, y, w, h = det.bounding_box
                xtl = float(round(x * width))
                ytl = float(round(y * height))
                xbr = float(round((x + w) * width))
                ybr = float(round((y + h) * height))

                bbox = [xtl, ytl, xbr, ybr]

                shape = {
                    "type": "rectangle",
                    "occluded": False,
                    "z_order": 0,
                    "points": bbox,
                    "label_id": class_name,
                    "group": 0,
                    "frame": frame_id,
                    "source": "manual",
                    "attributes": attributes,
                }

            else:
                polygon = det.to_polyline()
                points = polygon.points[0]
                abs_points = HasCVATPoints._to_abs_points(
                    points, (width, height)
                )

                flattened_points = [
                    coord for point in abs_points for coord in point
                ]

                shape = {
                    "type": "polygon",
                    "occluded": False,
                    "z_order": 0,
                    "points": flattened_points,
                    "label_id": class_name,
                    "group": 0,
                    "frame": frame_id,
                    "source": "manual",
                    "attributes": attributes,
                }

            shapes.append(shape)

        return shapes

    def create_attributes(self, label, default_fields):
        fields = label._fields_ordered
        attributes = [{"spec_id": "label_id", "value": label.id}]
        class_name = None
        for field in fields:
            if field not in default_fields:
                if field == "label":
                    class_name = label[field]
                elif self._extra_attrs is None or field in self._extra_attrs:
                    value = label[field]
                    formatted_val = self.update_label_attributes(field, value)
                    if formatted_val is None:
                        continue
                    attributes.append(
                        {"spec_id": field, "value": formatted_val}
                    )
        if hasattr(label, "attributes"):
            for attr in label.attributes.keys():
                if self._extra_attrs is None or attr in self._extra_attrs:
                    value = label.get_attribute_value(attr)
                    formatted_val = self.update_label_attributes(
                        "attribute:" + attr, value
                    )
                    if formatted_val is None:
                        continue
                    attributes.append(
                        {
                            "spec_id": "attribute:" + attr,
                            "value": formatted_val,
                        }
                    )

        return attributes, class_name

    def update_label_attributes(self, attr_name, value):
        # Construct attribute and decide the type of the attribute to use for
        # CVAT input (text, select)
        if value is None:
            val_type = "none"
            input_type = "select"
            value = str(value)
        elif isinstance(value, bool):
            val_type = "boolean"
            input_type = "select"
            value = str(value)
        elif isinstance(value, (int, float, complex, str)):
            val_type = "string"
            input_type = "text"
            value = str(value)
        else:
            # Other attributes types are not allowed at the moment
            return None

        if attr_name not in self._label_attributes:
            self._label_attributes[attr_name] = {
                "name": attr_name,
                "mutable": True,
                "input_type": input_type,
            }
            if input_type == "select":
                values = ["True", "False", "", "None"]
                self._label_attributes[attr_name]["values"] = values
        else:
            new_type = False
            delete_values = False
            prev_type = self._label_attributes[attr_name]["input_type"]

            if prev_type == "select" and val_type == "select":
                if value not in self._label_attributes[attr_name]["values"]:
                    self._label_attributes[attr_name]["values"].append(value)

            if prev_type == "select" and val_type != "select":
                new_type = "text"
                delete_values = True

            if new_type:
                self._label_attributes[attr_name]["input_type"] = new_type

            if delete_values:
                if "values" in self._label_attributes[attr_name]:
                    del self._label_attributes[attr_name]["values"]

        return value

    def remap_ids(self, shapes_or_tags, task_id):
        for obj in shapes_or_tags:
            label_name = obj["label_id"]
            class_id = self._class_id_map[task_id][label_name]
            obj["label_id"] = class_id
            attr_id_map = self._attribute_id_map[task_id][class_id]
            for attr in obj["attributes"]:
                attr_name = attr["spec_id"]
                attr["spec_id"] = attr_id_map[attr_name]
        return shapes_or_tags


class CVATLabel(object):
    def __init__(self, label_dict, class_map, attr_id_map, classes):
        label_id = label_dict["label_id"]
        self.label_id = label_id
        self.class_name = class_map[label_id]
        self.ignore = False
        if self.class_name not in classes:
            self.ignore = True

        else:
            self.attributes = {}
            attr_id_map_rev = {v: k for k, v in attr_id_map[label_id].items()}

            for attr in label_dict["attributes"]:
                name = attr_id_map_rev[attr["spec_id"]]
                val = self.parse_attribute(attr["value"])
                if val is not None:
                    self.attributes[name] = CVATAttribute(name=name, value=val)

            self.fo_attributes = {}

            for attr_name, attribute in self.attributes.items():
                if attr_name.startswith("attribute:"):
                    name = attr_name.replace("attribute:", "")
                    attribute.name = name
                    if attribute.value is not None:
                        self.fo_attributes[name] = attribute.to_attribute()

    def parse_attribute(self, attribute):
        if attribute in ["", "None"]:
            return None
        try:
            return float(attribute)
        except:
            return attribute

    def update_attrs(self, label):
        label_id = self.attributes["label_id"].value

        if label_id is not None:
            label._id = label_id

        for attr_name, attribute in self.attributes.items():
            if attr_name != "label_id" and not attr_name.startswith(
                "attribute:"
            ):
                label[attr_name] = attribute.value

        return label


class CVATShape(CVATLabel):
    def __init__(self, label_dict, class_map, attr_id_map, classes, metadata):
        super().__init__(label_dict, class_map, attr_id_map, classes)
        self.width = metadata["width"]
        self.height = metadata["height"]
        self.points = label_dict["points"]

    def _to_pairs_of_points(self, points):
        reshaped_points = np.reshape(points, (-1, 2))
        return reshaped_points.tolist()

    def to_detection(self):
        if self.ignore:
            return None

        xtl, ytl, xbr, ybr = self.points
        bbox = [
            xtl / self.width,
            ytl / self.height,
            (xbr - xtl) / self.width,
            (ybr - ytl) / self.height,
        ]
        label = fol.Detection(
            label=self.class_name,
            bounding_box=bbox,
            attributes=self.fo_attributes,
        )
        label = self.update_attrs(label)
        return label

    def to_polyline(self, closed=False, filled=False):
        if self.ignore:
            return None

        points = self._to_pairs_of_points(self.points)
        frame_size = (self.width, self.height)
        rel_points = HasCVATPoints._to_rel_points(points, frame_size)
        label = fol.Polyline(
            label=self.class_name,
            points=[rel_points],
            closed=closed,
            filled=filled,
            attributes=self.fo_attributes,
        )
        label = self.update_attrs(label)
        return label

    def to_points(self):
        if self.ignore:
            return None

        points = self._to_pairs_of_points(self.points)
        frame_size = (self.width, self.height)
        rel_points = HasCVATPoints._to_rel_points(points, frame_size)
        label = fol.Keypoint(
            label=self.class_name,
            points=[rel_points],
            attributes=self.fo_attributes,
        )
        label = self.update_attrs(label)
        return label

    def polyline_to_detection(self, label):
        new_fields = label._fields
        default_fields = type(label)._fields_ordered
        label = label.to_detection(frame_size=(self.width, self.height))

        for field, value in new_fields.items():
            if field not in default_fields:
                label[field] = value
        return label


class CVATTag(CVATLabel):
    def to_classification(self):
        if self.ignore:
            return None

        label = fol.Classification(
            label=self.class_name, attributes=self.fo_attributes
        )
        label = self.update_attrs(label)
        return label


class CVATAnnotationInfo(foua.AnnotationInfo):
    def __init__(self, label_field, api, task_ids, job_ids):
        super().__init__(label_field=label_field, backend="cvat")
        self.api = api
        self.task_ids = task_ids
        self.job_ids = job_ids


def annotate(
    samples,
    label_field=None,
    launch_editor=False,
    url="cvat.org",
    port=None,
    https=True,
    auth=None,
    segment_size=None,
    image_quality=75,
    classes=None,
    job_assignees=None,
    task_assignee=None,
    job_sample_map=None,
    extra_attrs=None,
):
    """Exports the samples and a label field to CVAT.

    Args:
        samples: a :class:`fiftyone.core.collections.SampleCollection`
        label_field (None): a string indicating the label field to export to the
            annotation backend. A value of `None` indicates exporting only
            the media.
        launch_editor (False): whether to launch the backend editor in a
            browser window after uploading samples
        url ("cvat.org"): URL of the CVAT server to which to upload samples 
        port (None): four digit port to append to url when connecting to server
        https (True): boolean indicating whether to connect to https (True) or
            http (False) server
        auth (None): an optional dictionary mapping the strings "username" and
            "password" to the CVAT username and password to use to connect to
            the CVAT server
        segment_size (None): maximum number of images to load into a job. Not
            applicable to videos, only used if `job_sample_map` is `None`
        image_quality (75): an integer ranging from 0 to 100 indicating the 
            quality of images after uploading to CVAT
        classes (None): a list of classes used to define the options in the
            labelling schema
        job_assignees (None): a list containing usernames to which to assign jobs
            sequentially for images or tasks for videos
        task_assignee (None): the username of the user assigned to the
            created task
        job_sample_map (None): a list of lists containing sample ids to be grouped
            into jobs. Not applicable to videos, overrides `segment_size`
        extra_attrs (None): a list of attribute field names specifying the
            attributes on the `label_field` to annotate. By
            default, all extra attributes are sent for annotation. Providing an
            empty list, `[]`, will load no additional attributes, only the
            label and id

    Returns:
        annotation_info: the
            :class:`fiftyone.utils.annotations.AnnotationInfo` used to
            upload and annotate the given samples
    """
    api = CVATAnnotationAPI(url=url, port=port, https=https, auth=auth)
    logger.info("Uploading samples to CVAT...")
    task_ids, job_ids = api.upload_samples(
        samples,
        label_field=label_field,
        classes=classes,
        segment_size=segment_size,
        image_quality=image_quality,
        job_assignees=job_assignees,
        task_assignee=task_assignee,
        job_sample_map=job_sample_map,
        extra_attrs=extra_attrs,
    )
    info = CVATAnnotationInfo(label_field, api, task_ids, job_ids)
    info.store_label_ids(samples)
    if job_ids and job_ids[task_ids[0]]:
        annotator_url = api.base_job_url(task_ids[0], job_ids[task_ids[0]][0])
    else:
        annotator_url = api.base_task_url(task_ids[0])
    logger.info("Samples uploaded to %s" % annotator_url)
    if launch_editor:
        api.launch_annotator(url=annotator_url)
    return info


def load_annotations(info, delete_task=True):
    api = info.api
    task_ids = info.task_ids
    job_ids = info.job_ids
    label_field = info.label_field
    annotations = api.download_annotations(label_field, task_ids, job_ids)
    if delete_task:
        for task_id in task_ids:
            api.delete_task(task_id)
    return annotations


def load_cvat_image_annotations(xml_path):
    """Loads the CVAT image annotations from the given XML file.

    See :ref:`this page <CVATImageDataset-import>` for format details.

    Args:
        xml_path: the path to the annotations XML file

    Returns:
        a tuple of

        -   info: a dict of dataset info
        -   cvat_task_labels: a :class:`CVATTaskLabels` instance
        -   cvat_images: a list of :class:`CVATImage` instances
    """
    d = fou.load_xml_as_json_dict(xml_path)
    annotations = d.get("annotations", {})

    # Verify version
    version = annotations.get("version", None)
    if version is None:
        logger.warning("No version tag found; assuming version 1.1")
    elif version != "1.1":
        logger.warning(
            "Only version 1.1 is explicitly supported; found %s. Trying to "
            "load assuming version 1.1 format",
            version,
        )

    # Load meta
    meta = annotations.get("meta", {})

    # Load task labels
    task = meta.get("task", {})
    labels_dict = task.get("labels", {})
    cvat_task_labels = CVATTaskLabels.from_labels_dict(labels_dict)

    # Load annotations
    image_dicts = _ensure_list(annotations.get("image", []))
    cvat_images = [CVATImage.from_image_dict(id) for id in image_dicts]

    # Load dataset info
    info = {"task_labels": cvat_task_labels.labels}
    if "created" in task:
        info["created"] = task["created"]

    if "updated" in task:
        info["updated"] = task["updated"]

    if "dumped" in meta:
        info["dumped"] = meta["dumped"]

    return info, cvat_task_labels, cvat_images


def load_cvat_video_annotations(xml_path):
    """Loads the CVAT video annotations from the given XML file.

    See :ref:`this page <CVATVideoDataset-import>` for format details.

    Args:
        xml_path: the path to the annotations XML file

    Returns:
        a tuple of

        -   info: a dict of dataset info
        -   cvat_task_labels: a :class:`CVATTaskLabels` instance
        -   cvat_tracks: a list of :class:`CVATTrack` instances
    """
    d = fou.load_xml_as_json_dict(xml_path)
    annotations = d.get("annotations", {})

    # Verify version
    version = annotations.get("version", None)
    if version is None:
        logger.warning("No version tag found; assuming version 1.1")
    elif version != "1.1":
        logger.warning(
            "Only version 1.1 is explicitly supported; found %s. Trying to "
            "load assuming version 1.1 format",
            version,
        )

    # Load meta
    meta = annotations.get("meta", {})

    # Load task labels
    task = meta.get("task", {})
    labels_dict = task.get("labels", {})
    cvat_task_labels = CVATTaskLabels.from_labels_dict(labels_dict)

    # Load annotations
    track_dicts = _ensure_list(annotations.get("track", []))
    if track_dicts:
        original_size = task["original_size"]
        frame_size = (
            int(original_size["width"]),
            int(original_size["height"]),
        )
        cvat_tracks = [
            CVATTrack.from_track_dict(td, frame_size) for td in track_dicts
        ]
    else:
        cvat_tracks = []

    # Load dataset info
    info = {"task_labels": cvat_task_labels.labels}
    if "created" in task:
        info["created"] = task["created"]

    if "updated" in task:
        info["updated"] = task["updated"]

    if "dumped" in meta:
        info["dumped"] = meta["dumped"]

    return info, cvat_task_labels, cvat_tracks


def _is_supported_attribute_type(value):
    return (
        isinstance(value, bool) or etau.is_str(value) or etau.is_numeric(value)
    )


def _cvat_tracks_to_frames_dict(cvat_tracks):
    frames = defaultdict(dict)
    for cvat_track in cvat_tracks:
        labels = cvat_track.to_labels()
        for frame_number, label in labels.items():
            frame = frames[frame_number]

            if isinstance(label, fol.Detection):
                if "detections" not in frame:
                    frame["detections"] = fol.Detections()

                frame["detections"].detections.append(label)
            elif isinstance(label, fol.Polyline):
                if "polylines" not in frame:
                    frame["polylines"] = fol.Polylines()

                frame["polylines"].polylines.append(label)
            elif isinstance(label, fol.Keypoint):
                if "keypoints" not in frame:
                    frame["keypoints"] = fol.Keypoints()

                frame["keypoints"].keypoints.append(label)

    return frames


def _frames_to_cvat_tracks(frames, frame_size):
    labels_map = defaultdict(dict)
    no_index_map = defaultdict(list)
    found_label = False

    def process_label(label, frame_number):
        if label.index is not None:
            labels_map[label.index][frame_number] = label
        else:
            no_index_map[frame_number].append(label)

    # Convert from per-frame to per-object tracks
    for frame_number, frame_dict in frames.items():
        for _, value in frame_dict.items():
            if isinstance(value, (fol.Detection, fol.Polyline, fol.Keypoint)):
                found_label = True
                process_label(value, frame_number)
            elif isinstance(value, fol.Detections):
                found_label = True
                for detection in value.detections:
                    process_label(detection, frame_number)
            elif isinstance(value, fol.Polylines):
                found_label = True
                for polyline in value.polylines:
                    process_label(polyline, frame_number)
            elif isinstance(value, fol.Keypoints):
                found_label = True
                for keypoint in value.keypoints:
                    process_label(keypoint, frame_number)
            elif value is not None:
                msg = "Ignoring unsupported label type '%s'" % value.__class__
                warnings.warn(msg)

    if not found_label:
        return None  # unlabeled

    cvat_tracks = []

    # Generate object tracks
    max_index = -1
    for index in sorted(labels_map):
        max_index = max(index, max_index)
        labels = labels_map[index]
        cvat_track = CVATTrack.from_labels(index, labels, frame_size)
        cvat_tracks.append(cvat_track)

    # Generate single tracks for detections with no `index`
    index = max_index
    for frame_number, labels in no_index_map.items():
        for label in labels:
            index += 1
            cvat_track = CVATTrack.from_labels(
                index, {frame_number: label}, frame_size
            )
            cvat_tracks.append(cvat_track)

    return cvat_tracks


def _get_single_polyline_points(polyline):
    num_polylines = len(polyline.points)
    if num_polylines == 0:
        return []

    if num_polylines > 0:
        msg = (
            "Found polyline with more than one shape; only the first shape "
            "will be stored in CVAT format"
        )
        warnings.warn(msg)

    return polyline.points[0]


def _ensure_list(value):
    if value is None:
        return []

    if isinstance(value, list):
        return value

    return [value]


def _parse_attribute(value):
    try:
        return int(value)
    except:
        pass

    try:
        return float(value)
    except:
        pass

    if value in {"True", "true"}:
        return True

    if value in {"False", "false"}:
        return False

    if value == "None":
        return None

    return value<|MERGE_RESOLUTION|>--- conflicted
+++ resolved
@@ -38,7 +38,6 @@
 logger = logging.getLogger(__name__)
 
 
-<<<<<<< HEAD
 _MAX_TASKS_MESSAGE = "The user has the maximum number of tasks"
 _SUPPORTED_LABEL_TYPES = (
     fol.Classifications,
@@ -57,131 +56,6 @@
 )
 
 
-class CVATImageSampleParser(foud.LabeledImageTupleSampleParser):
-    """Parser for samples in
-    `CVAT image format <https://github.com/opencv/cvat>`_.
-
-    This implementation supports samples that are
-    ``(image_or_path, image_tag_dict)`` tuples, where:
-
-        - ``image_or_path`` is either an image that can be converted to numpy
-          format via ``np.asarray()`` or the path to an image on disk
-
-        - ``image_tag_dict`` is a JSON dictionary representation of an
-          ``<image>`` tag of a CVAT image annotations file which has been
-          loaded via :meth:`fiftyone.core.utils.load_xml_as_json_dict`, or
-          ``None`` for unlabeled images.
-
-    See :class:`fiftyone.types.dataset_types.CVATImageDataset` for more format
-    details.
-    """
-
-    def __init__(self):
-        super().__init__()
-        self._cvat_image_cache = None
-
-    @property
-    def has_image_metadata(self):
-        return True
-
-    @property
-    def label_cls(self):
-        return {
-            "detections": fol.Detections,
-            "polylines": fol.Polylines,
-            "keypoints": fol.Keypoints,
-        }
-
-    def get_image_metadata(self):
-        cvat_image = self._cvat_image
-        if cvat_image is None:
-            return None
-
-        return cvat_image.get_image_metadata()
-
-    def get_label(self):
-        """Returns the label for the current sample.
-
-        Args:
-            sample: the sample
-
-        Returns:
-            a dictionary mapping field names to
-            :class:`fiftyone.core.labels.ImageLabel` instances, or ``None`` if
-            the sample is unlabeled
-        """
-        cvat_image = self._cvat_image
-        if cvat_image is None:
-            return None
-
-        return cvat_image.to_labels()
-
-    def clear_sample(self):
-        super().clear_sample()
-        self._cvat_image_cache = None
-
-    @property
-    def _cvat_image(self):
-        if self._cvat_image_cache is None:
-            self._cvat_image_cache = self._parse_cvat_image()
-
-        return self._cvat_image_cache
-
-    def _parse_cvat_image(self):
-        d = self.current_sample[1]
-        return CVATImage.from_image_dict(d) if d is not None else None
-
-
-class CVATVideoSampleParser(foud.LabeledVideoSampleParser):
-    """Parser for samples in
-    `CVAT video format <https://github.com/opencv/cvat>`_.
-
-    This implementation supports samples that are
-    ``(video_path, image_tag_dict)`` tuples, where:
-
-        - ``video_path`` is the path to a video on disk
-
-        - ``anno_path`` is the path to a CVAT video labels XML file on disk,
-          or ``None`` for unlabeled videos.
-
-    See :class:`fiftyone.types.dataset_types.CVATVideoDataset` for more format
-    details.
-    """
-
-    @property
-    def has_video_metadata(self):
-        return False
-
-    @property
-    def label_cls(self):
-        return None
-
-    @property
-    def frame_labels_cls(self):
-        return {
-            "detections": fol.Detections,
-            "polylines": fol.Polylines,
-            "keypoints": fol.Keypoints,
-        }
-
-    def get_video_path(self):
-        return self.current_sample[0]
-
-    def get_label(self):
-        return None
-
-    def get_frame_labels(self):
-        labels_path = self.current_sample[1]
-
-        if not labels_path:
-            return None
-
-        _, _, cvat_tracks = load_cvat_video_annotations(labels_path)
-        return _cvat_tracks_to_frames_dict(cvat_tracks)
-
-
-=======
->>>>>>> e26490db
 class CVATImageDatasetImporter(
     foud.LabeledImageDatasetImporter, foud.ImportPathsMixin
 ):
@@ -627,11 +501,7 @@
             return  # unlabeled
 
         if metadata is None:
-<<<<<<< HEAD
-            metadata = fomt.ImageMetadata.build_for(out_image_path)
-=======
-            metadata = fom.ImageMetadata.build_for(image_or_path)
->>>>>>> e26490db
+            metadata = fomt.ImageMetadata.build_for(image_or_path)
 
         cvat_image = CVATImage.from_labels(labels, metadata)
 
@@ -782,11 +652,7 @@
             return  # unlabeled
 
         if metadata is None:
-<<<<<<< HEAD
-            metadata = fomt.VideoMetadata.build_for(out_video_path)
-=======
-            metadata = fom.VideoMetadata.build_for(video_path)
->>>>>>> e26490db
+            metadata = fomt.VideoMetadata.build_for(video_path)
 
         out_anno_path = os.path.join(
             self.labels_path, os.path.splitext(filename)[0] + ".xml"

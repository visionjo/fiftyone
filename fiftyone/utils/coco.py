"""
Utilities for working with datasets in
`COCO format <https://cocodataset.org/#format-data>`_.

| Copyright 2017-2021, Voxel51, Inc.
| `voxel51.com <https://voxel51.com/>`_
|
"""
from collections import defaultdict
import csv
from datetime import datetime
from itertools import groupby
import logging
import multiprocessing
import os
import random
import shutil
import warnings

import numpy as np
from skimage import measure

import eta.core.image as etai
import eta.core.serial as etas
import eta.core.utils as etau
import eta.core.web as etaw

import fiftyone.core.labels as fol
import fiftyone.core.metadata as fom
import fiftyone.core.utils as fou
import fiftyone.utils.data as foud

mask_utils = fou.lazy_import(
    "pycocotools.mask", callback=lambda: fou.ensure_import("pycocotools")
)


logger = logging.getLogger(__name__)


def add_coco_labels(
    sample_collection,
    label_field,
    labels_or_path,
    label_type="detections",
    coco_id_field="coco_id",
    classes=None,
    extra_attrs=True,
    use_polylines=False,
    tolerance=None,
):
    """Adds the given COCO labels to the collection.

    The ``labels_or_path`` argument can be either a list of COCO annotations in
    the format below, or the path to a JSON file containing such data on disk.

    When ``label_type="detections"``, the labels should have format::

        [
            {
                "id": 1,
                "image_id": 1,
                "category_id": 2,
                "bbox": [260, 177, 231, 199],

                # optional
                "score": 0.95,
                "area": 45969,
                "iscrowd": 0,

                # extra attrs
                ...
            },
            ...
        ]

    When ``label_type="segmentations"``, the labels should have format::

        [
            {
                "id": 1,
                "image_id": 1,
                "category_id": 2,
                "bbox": [260, 177, 231, 199],
                "segmentation": [...],

                # optional
                "score": 0.95,
                "area": 45969,
                "iscrowd": 0,

                # extra attrs
                ...
            },
            ...
        ]

    When ``label_type="keypoints"``, the labels should have format::

        [
            {
                "id": 1,
                "image_id": 1,
                "category_id": 2,
                "keypoints": [224, 226, 2, ...],
                "num_keypoints": 10,

                # extra attrs
                ...
            },
            ...
        ]

    See `this page <https://cocodataset.org/#format-data>`_ for more
    information about the COCO data format.

    Args:
        sample_collection: a
            :class:`fiftyone.core.collections.SampleCollection`
        label_field: the label field in which to store the labels. The field
            will be created if necessary
        labels_or_path: a list of COCO annotations or the path to a JSON file
            containing such data on disk
        label_type ("detections"): the type of labels to load. Supported values
            are ``("detections", "segmentations", "keypoints")``
        coco_id_field ("coco_id"): the field of ``sample_collection``
            containing the COCO IDs for the samples
        classes (None): the list of class label strings. If not provided, these
            must be available from
            :meth:`classes <fiftyone.core.collections.SampleCollection.classes>` or
            :meth:`default_classes <fiftyone.core.collections.SampleCollection.default_classes>`
        extra_attrs (True): whether to load extra annotation attributes onto
            the imported labels. Supported values are:

            -   ``True``: load all extra attributes found
            -   ``False``: do not load extra attributes
            -   a name or list of names of specific attributes to load
        use_polylines (False): whether to represent segmentations as
            :class:`fiftyone.core.labels.Polylines` instances rather than
            :class:`fiftyone.core.labels.Detections` with dense masks
        tolerance (None): a tolerance, in pixels, when generating approximate
            polylines for instance masks. Typical values are 1-3 pixels
    """
    if classes is None:
        if label_field in sample_collection.classes:
            classes = sample_collection.classes[label_field]
        elif sample_collection.default_classes:
            classes = sample_collection.default_classes

    if not classes:
        raise ValueError(
            "You must provide `classes` in order to load COCO labels"
        )

    if etau.is_str(labels_or_path):
        labels = etas.load_json(labels_or_path)
    else:
        labels = labels_or_path

    coco_objects_map = defaultdict(list)
    for d in labels:
        coco_obj = COCOObject.from_anno_dict(d, extra_attrs=extra_attrs)
        coco_objects_map[coco_obj.image_id].append(coco_obj)

    id_map = {
        k: v for k, v in zip(*sample_collection.values([coco_id_field, "id"]))
    }

    coco_ids = sorted(coco_objects_map.keys())

    bad_ids = set(coco_ids) - set(id_map.keys())
    if bad_ids:
        coco_ids = [_id for _id in coco_ids if _id not in bad_ids]
        logger.warning(
            "Ignoring labels with %d nonexistent COCO IDs: %s",
            len(bad_ids),
            sorted(bad_ids),
        )

    view = sample_collection.select(
        [id_map[coco_id] for coco_id in coco_ids], ordered=True
    )
    view.compute_metadata()

    widths, heights = view.values(["metadata.width", "metadata.height"])

    labels = []
    for coco_id, width, height in zip(coco_ids, widths, heights):
        coco_objects = coco_objects_map[coco_id]
        frame_size = (width, height)

        if label_type == "detections":
            _labels = _coco_objects_to_detections(
                coco_objects, frame_size, classes, None, False
            )
        elif label_type == "segmentations":
            if use_polylines:
                _labels = _coco_objects_to_polylines(
                    coco_objects, frame_size, classes, None, tolerance
                )
            else:
                _labels = _coco_objects_to_detections(
                    coco_objects, frame_size, classes, None, True
                )
        elif label_type == "keypoints":
            _labels = _coco_objects_to_keypoints(
                coco_objects, frame_size, classes
            )
        else:
            raise ValueError(
                "Unsupported label_type='%s'. Supported values are %s"
                % (label_type, ("detections", "segmentations", "keypoints"))
            )

        labels.append(_labels)

    view.set_values(label_field, labels)


class COCODetectionDatasetImporter(
    foud.LabeledImageDatasetImporter, foud.ImportPathsMixin
):
    """Importer for COCO detection datasets stored on disk.

    See :ref:`this page <COCODetectionDataset-import>` for format details.

    Args:
        dataset_dir (None): the dataset directory
        data_path (None): an optional parameter that enables explicit control
            over the location of the media. Can be any of the following:

            -   a folder name like ``"data"`` or ``"data/"`` specifying a
                subfolder of ``dataset_dir`` where the media files reside
            -   an absolute directory path where the media files reside. In
                this case, the ``dataset_dir`` has no effect on the location of
                the data
            -   a filename like ``"data.json"`` specifying the filename of the
                JSON data manifest file in ``dataset_dir``
            -   an absolute filepath specifying the location of the JSON data
                manifest. In this case, ``dataset_dir`` has no effect on the
                location of the data

            If None, this parameter will default to whichever of ``data/`` or
            ``data.json`` exists in the dataset directory
        labels_path (None): an optional parameter that enables explicit control
            over the location of the labels. Can be any of the following:

            -   a filename like ``"labels.json"`` specifying the location of
                the labels in ``dataset_dir``
            -   an absolute filepath to the labels. In this case,
                ``dataset_dir`` has no effect on the location of the labels

            If None, the parameter will default to ``labels.json``
        label_types (None): a label type or list of label types to load. The
            supported values are
            ``("detections", "segmentations", "keypoints")``. By default, only
            "detections" are loaded
        classes (None): a string or list of strings specifying required classes
            to load. Only samples containing at least one instance of a
            specified class will be loaded
        image_ids (None): an optional list of specific image IDs to load. Can
            be provided in any of the following formats:

            -   a list of ``<image-id>`` ints or strings
            -   a list of ``<split>/<image-id>`` strings
            -   the path to a text (newline-separated), JSON, or CSV file
                containing the list of image IDs to load in either of the first
                two formats
        include_id (False): whether to include the COCO ID of each sample in
            the loaded labels
        include_license (False): whether to include the license ID of each
            sample in the loaded labels, if available. Supported values are:

            -   ``"False"``: don't load the license
            -   ``True``/``"name"``: store the string license name
            -   ``"id"``: store the integer license ID
            -   ``"url"``: store the license URL

            Note that the license descriptions (if available) are always loaded
            into ``dataset.info["licenses"]`` and can be used to convert
            between ID, name, and URL later
        extra_attrs (True): whether to load extra annotation attributes onto
            the imported labels. Supported values are:

            -   ``True``: load all extra attributes found
            -   ``False``: do not load extra attributes
            -   a name or list of names of specific attributes to load

        only_matching (False): whether to only load labels that match the
            ``classes`` requirement that you provide (True), or to load all
            labels for samples that match the requirements (False)
        use_polylines (False): whether to represent segmentations as
            :class:`fiftyone.core.labels.Polylines` instances rather than
            :class:`fiftyone.core.labels.Detections` with dense masks
        tolerance (None): a tolerance, in pixels, when generating approximate
            polylines for instance masks. Typical values are 1-3 pixels
        shuffle (False): whether to randomly shuffle the order in which the
            samples are imported
        seed (None): a random seed to use when shuffling
        max_samples (None): a maximum number of samples to load. If
            ``label_types`` and/or ``classes`` are also specified, first
            priority will be given to samples that contain all of the specified
            label types and/or classes, followed by samples that contain at
            least one of the specified labels types or classes. The actual
            number of samples loaded may be less than this maximum value if the
            dataset does not contain sufficient samples matching your
            requirements. By default, all matching samples are loaded
    """

    def __init__(
        self,
        dataset_dir=None,
        data_path=None,
        labels_path=None,
        label_types=None,
        classes=None,
        image_ids=None,
        include_id=False,
        include_license=False,
        extra_attrs=True,
        only_matching=False,
        use_polylines=False,
        tolerance=None,
        shuffle=False,
        seed=None,
        max_samples=None,
    ):
        data_path = self._parse_data_path(
            dataset_dir=dataset_dir, data_path=data_path, default="data/",
        )

        labels_path = self._parse_labels_path(
            dataset_dir=dataset_dir,
            labels_path=labels_path,
            default="labels.json",
        )

        _label_types = _parse_label_types(label_types)

        include_license = _parse_include_license(include_license)

        if include_id:
            _label_types.append("coco_id")

        if include_license:
            _label_types.append("license")

        super().__init__(
            dataset_dir=dataset_dir,
            shuffle=shuffle,
            seed=seed,
            max_samples=max_samples,
        )

        self.data_path = data_path
        self.labels_path = labels_path
        self.label_types = label_types
        self.classes = classes
        self.image_ids = image_ids
        self.include_id = include_id
        self.include_license = include_license
        self.extra_attrs = extra_attrs
        self.only_matching = only_matching
        self.use_polylines = use_polylines
        self.tolerance = tolerance

        self._label_types = _label_types
        self._info = None
        self._classes = None
        self._license_map = None
        self._supercategory_map = None
        self._image_paths_map = None
        self._image_dicts_map = None
        self._annotations = None
        self._filenames = None
        self._iter_filenames = None

    def __iter__(self):
        self._iter_filenames = iter(self._filenames)
        return self

    def __len__(self):
        return len(self._filenames)

    def __next__(self):
        filename = next(self._iter_filenames)

        if os.path.isabs(filename):
            image_path = filename
        else:
            image_path = self._image_paths_map[filename]

        image_dict = self._image_dicts_map.get(filename, None)

        if image_dict is None:
            image_metadata = fom.ImageMetadata.build_for(image_path)
            return image_path, image_metadata, None

        image_id = image_dict["id"]
        width = image_dict["width"]
        height = image_dict["height"]

        image_metadata = fom.ImageMetadata(width=width, height=height)

        label = {}

        if self._annotations is not None:
            coco_objects = self._annotations.get(image_id, [])
            frame_size = (width, height)

            if self.classes is not None and self.only_matching:
                coco_objects = _get_matching_objects(
                    coco_objects, self.classes, self._classes
                )

            if "detections" in self._label_types:
                detections = _coco_objects_to_detections(
                    coco_objects,
                    frame_size,
                    self._classes,
                    self._supercategory_map,
                    False,  # no segmentations
                )
                if detections is not None:
                    label["detections"] = detections

            if "segmentations" in self._label_types:
                if self.use_polylines:
                    segmentations = _coco_objects_to_polylines(
                        coco_objects,
                        frame_size,
                        self._classes,
                        self._supercategory_map,
                        self.tolerance,
                    )
                else:
                    segmentations = _coco_objects_to_detections(
                        coco_objects,
                        frame_size,
                        self._classes,
                        self._supercategory_map,
                        True,  # load segmentations
                    )

                if segmentations is not None:
                    label["segmentations"] = segmentations

            if "keypoints" in self._label_types:
                keypoints = _coco_objects_to_keypoints(
                    coco_objects, frame_size, self._classes
                )

                if keypoints is not None:
                    label["keypoints"] = keypoints

        if "coco_id" in self._label_types:
            label["coco_id"] = image_id

        if "license" in self._label_types:
            license_id = image_dict.get("license", None)
            label["license"] = self._license_map.get(license_id, None)

        if self._has_scalar_labels:
            label = next(iter(label.values())) if label else None

        return image_path, image_metadata, label

    @property
    def has_dataset_info(self):
        return True

    @property
    def has_image_metadata(self):
        return True

    @property
    def _has_scalar_labels(self):
        return len(self._label_types) == 1

    @property
    def label_cls(self):
        seg_type = fol.Polylines if self.use_polylines else fol.Detections
        types = {
            "detections": fol.Detections,
            "segmentations": seg_type,
            "keypoints": fol.Keypoints,
            "coco_id": int,
            "license": int,
        }

        if self._has_scalar_labels:
            return types[self._label_types[0]]

        return {k: v for k, v in types.items() if k in self._label_types}

    def setup(self):
        self._image_paths_map = self._load_data_map(
            self.data_path, recursive=True
        )

        if self.labels_path is not None and os.path.isfile(self.labels_path):
            (
                info,
                classes,
                supercategory_map,
                images,
                annotations,
            ) = load_coco_detection_annotations(
                self.labels_path, extra_attrs=self.extra_attrs
            )

            if classes is not None:
                info["classes"] = classes

            image_ids = _get_matching_image_ids(
                classes,
                images,
                annotations,
                image_ids=self.image_ids,
                classes=self.classes,
                shuffle=self.shuffle,
                seed=self.seed,
                max_samples=self.max_samples,
            )

            filenames = [images[_id]["file_name"] for _id in image_ids]

            _image_ids = set(image_ids)
            image_dicts_map = {
                i["file_name"]: i
                for _id, i in images.items()
                if _id in _image_ids
            }
        else:
            info = {}
            classes = None
            supercategory_map = None
            image_dicts_map = {}
            annotations = None
            filenames = []

        if self.include_license:
            license_map = {
                l.get("id", None): l.get(self.include_license, None)
                for l in info.get("licenses", [])
            }
        else:
            license_map = None

        self._info = info
        self._classes = classes
        self._license_map = license_map
        self._supercategory_map = supercategory_map
        self._image_dicts_map = image_dicts_map
        self._annotations = annotations
        self._filenames = filenames

    def get_dataset_info(self):
        return self._info


class COCODetectionDatasetExporter(
    foud.LabeledImageDatasetExporter, foud.ExportPathsMixin
):
    """Exporter that writes COCO detection datasets to disk.

    This class currently only supports exporting detections and instance
    segmentations.

    See :ref:`this page <COCODetectionDataset-export>` for format details.

    Args:
        export_dir (None): the directory to write the export. This has no
            effect if ``data_path`` and ``labels_path`` are absolute paths
        data_path (None): an optional parameter that enables explicit control
            over the location of the exported media. Can be any of the
            following:

            -   a folder name like ``"data"`` or ``"data/"`` specifying a
                subfolder of ``export_dir`` in which to export the media
            -   an absolute directory path in which to export the media. In
                this case, the ``export_dir`` has no effect on the location of
                the data
            -   a JSON filename like ``"data.json"`` specifying the filename of
                the manifest file in ``export_dir`` generated when
                ``export_media`` is ``"manifest"``
            -   an absolute filepath specifying the location to write the JSON
                manifest file when ``export_media`` is ``"manifest"``. In this
                case, ``export_dir`` has no effect on the location of the data

            If None, the default value of this parameter will be chosen based
            on the value of the ``export_media`` parameter
        labels_path (None): an optional parameter that enables explicit control
            over the location of the exported labels. Can be any of the
            following:

            -   a filename like ``"labels.json"`` specifying the location in
                ``export_dir`` in which to export the labels
            -   an absolute filepath to which to export the labels. In this
                case, the ``export_dir`` has no effect on the location of the
                labels

            If None, the labels will be exported into ``export_dir`` using the
            default filename
        export_media (None): controls how to export the raw media. The
            supported values are:

            -   ``True``: copy all media files into the output directory
            -   ``False``: don't export media
            -   ``"move"``: move all media files into the output directory
            -   ``"symlink"``: create symlinks to the media files in the output
                directory
            -   ``"manifest"``: create a ``data.json`` in the output directory
                that maps UUIDs used in the labels files to the filepaths of
                the source media, rather than exporting the actual media

            If None, the default value of this parameter will be chosen based
            on the value of the ``data_path`` parameter
        image_format (None): the image format to use when writing in-memory
            images to disk. By default, ``fiftyone.config.default_image_ext``
            is used
        classes (None): the list of possible class labels. If not provided,
            this list will be extracted when :meth:`log_collection` is called,
            if possible
        info (None): a dict of info as returned by
            :meth:`load_coco_detection_annotations`. If not provided, this info
            will be extracted when :meth:`log_collection` is called, if
            possible
        extra_attrs (True): whether to include extra object attributes in the
            exported labels. Supported values are:

            -   ``True``: export all extra attributes found
            -   ``False``: do not export extra attributes
            -   a name or list of names of specific attributes to export
        iscrowd ("iscrowd"): the name of a detection attribute that indicates
            whether an object is a crowd (only used if present)
        num_decimals (None): an optional number of decimal places at which to
            round bounding box pixel coordinates. By default, no rounding is
            done
        tolerance (None): a tolerance, in pixels, when generating approximate
            polylines for instance masks. Typical values are 1-3 pixels
    """

    def __init__(
        self,
        export_dir=None,
        data_path=None,
        labels_path=None,
        export_media=None,
        image_format=None,
        classes=None,
        info=None,
        extra_attrs=True,
        iscrowd="iscrowd",
        num_decimals=None,
        tolerance=None,
    ):
        data_path, export_media = self._parse_data_path(
            export_dir=export_dir,
            data_path=data_path,
            export_media=export_media,
            default="data/",
        )

        labels_path = self._parse_labels_path(
            export_dir=export_dir,
            labels_path=labels_path,
            default="labels.json",
        )

        super().__init__(export_dir=export_dir)

        self.data_path = data_path
        self.labels_path = labels_path
        self.export_media = export_media
        self.image_format = image_format
        self.classes = classes
        self.info = info
        self.extra_attrs = extra_attrs
        self.iscrowd = iscrowd
        self.num_decimals = num_decimals
        self.tolerance = tolerance

        self._labels_map_rev = None
        self._image_id = None
        self._anno_id = None
        self._images = None
        self._annotations = None
        self._classes = None
        self._has_labels = None
        self._media_exporter = None

    @property
    def requires_image_metadata(self):
        return True

    @property
    def label_cls(self):
        return fol.Detections

    def setup(self):
        self._image_id = 0
        self._anno_id = 0
        self._images = []
        self._annotations = []
        self._classes = set()
        self._has_labels = False

        self._parse_classes()

        self._media_exporter = foud.ImageExporter(
            self.export_media,
            export_path=self.data_path,
            default_ext=self.image_format,
        )
        self._media_exporter.setup()

    def log_collection(self, sample_collection):
        if self.classes is None:
            if sample_collection.default_classes:
                self.classes = sample_collection.default_classes
                self._parse_classes()
            elif sample_collection.classes:
                self.classes = next(iter(sample_collection.classes.values()))
                self._parse_classes()
            elif "classes" in sample_collection.info:
                self.classes = sample_collection.info["classes"]
                self._parse_classes()

        if self.info is None:
            self.info = sample_collection.info

    def export_sample(self, image_or_path, detections, metadata=None):
        _, uuid = self._media_exporter.export(image_or_path)

        if metadata is None:
            metadata = fom.ImageMetadata.build_for(image_or_path)

        self._image_id += 1
        self._images.append(
            {
                "id": self._image_id,
                "file_name": uuid,
                "height": metadata.height,
                "width": metadata.width,
                "license": None,
                "coco_url": None,
            }
        )

        if detections is None:
            return

        self._has_labels = True

        for detection in detections.detections:
            label = detection.label

            if self._labels_map_rev is not None:
                if label not in self._labels_map_rev:
                    msg = (
                        "Ignoring detection with label '%s' not in provided "
                        "classes" % label
                    )
                    warnings.warn(msg)
                    continue

                category_id = self._labels_map_rev[label]
            else:
                category_id = label  # will be converted to int later

            self._anno_id += 1
            self._classes.add(label)

            obj = COCOObject.from_detection(
                detection,
                metadata,
                category_id=category_id,
                extra_attrs=self.extra_attrs,
                iscrowd=self.iscrowd,
                num_decimals=self.num_decimals,
                tolerance=self.tolerance,
            )
            obj.id = self._anno_id
            obj.image_id = self._image_id
            self._annotations.append(obj.to_anno_dict())

    def close(self, *args):
        if self.classes is None:
            classes = sorted(self._classes)
            labels_map_rev = _to_labels_map_rev(classes)
            for anno in self._annotations:
                anno["category_id"] = labels_map_rev[anno["category_id"]]
        else:
            classes = self.classes

        date_created = datetime.now().replace(microsecond=0).isoformat()
        info = {
            "year": self.info.get("year", ""),
            "version": self.info.get("version", ""),
            "description": self.info.get("year", "Exported from FiftyOne"),
            "contributor": self.info.get("contributor", ""),
            "url": self.info.get("url", "https://voxel51.com/fiftyone"),
            "date_created": self.info.get("date_created", date_created),
        }

        licenses = self.info.get("licenses", [])
        categories = self.info.get("categories", None)

        if categories is None:
            categories = [
                {"id": i, "name": l, "supercategory": None}
                for i, l in enumerate(classes)
            ]

        labels = {
            "info": info,
            "licenses": licenses,
            "categories": categories,
            "images": self._images,
        }

        if self._has_labels:
            labels["annotations"] = self._annotations

        etas.write_json(labels, self.labels_path)

        self._media_exporter.close()

    def _parse_classes(self):
        if self.classes is not None:
            self._labels_map_rev = _to_labels_map_rev(self.classes)


class COCOObject(object):
    """An object in COCO detection format.

    Args:
        id (None): the ID of the annotation
        image_id (None): the ID of the image in which the annotation appears
        category_id (None): the category ID of the object
        bbox (None): a bounding box for the object in
            ``[xmin, ymin, width, height]`` format
        segmentation (None): the segmentation data for the object
        keypoints (None): the keypoints data for the object
        score (None): a confidence score for the object
        area (None): the area of the bounding box, in pixels
        iscrowd (None): whether the detection is a crowd
        **attributes: additional custom attributes
    """

    def __init__(
        self,
        id=None,
        image_id=None,
        category_id=None,
        bbox=None,
        segmentation=None,
        keypoints=None,
        score=None,
        area=None,
        iscrowd=None,
        **attributes,
    ):
        self.id = id
        self.image_id = image_id
        self.category_id = category_id
        self.bbox = bbox
        self.segmentation = segmentation
        self.keypoints = keypoints
        self.score = score
        self.area = area
        self.iscrowd = iscrowd
        self.attributes = attributes

    def to_polyline(
        self, frame_size, classes=None, supercategory_map=None, tolerance=None
    ):
        """Returns a :class:`fiftyone.core.labels.Polyline` representation of
        the object.

        Args:
            frame_size: the ``(width, height)`` of the image
            classes (None): the list of classes
            supercategory_map (None): a dict mapping class names to category
                dicts
            tolerance (None): a tolerance, in pixels, when generating
                approximate polylines for instance masks. Typical values are
                1-3 pixels

        Returns:
            a :class:`fiftyone.core.labels.Polyline`, or None if no
            segmentation data is available
        """
        if self.segmentation is None:
            return None

        label, attributes = self._get_object_label_and_attributes(
            classes, supercategory_map
        )
        attributes.update(self.attributes)

        points = _get_polygons_for_segmentation(
            self.segmentation, frame_size, tolerance
        )

        return fol.Polyline(
            label=label,
            points=points,
            confidence=self.score,
            closed=False,
            filled=True,
            **attributes,
        )

    def to_keypoints(self, frame_size, classes=None):
        """Returns a :class:`fiftyone.core.labels.Keypoint` representation of
        the object.

        Args:
            frame_size: the ``(width, height)`` of the image
            classes (None): the list of classes

        Returns:
            a :class:`fiftyone.core.labels.Keypoint`, or None if no keypoints
            data is available
        """
        if self.keypoints is None:
            return None

        width, height = frame_size
        label = self._get_label(classes)

        points = []
        for x, y, v in fou.iter_batches(self.keypoints, 3):
            if v == 0:
                continue

            points.append((x / width, y / height))

        return fol.Keypoint(
            label=label,
            points=points,
            confidence=self.score,
            **self.attributes,
        )

    def to_detection(
        self,
        frame_size,
        classes=None,
        supercategory_map=None,
        load_segmentation=False,
    ):
        """Returns a :class:`fiftyone.core.labels.Detection` representation of
        the object.

        Args:
            frame_size: the ``(width, height)`` of the image
            classes (None): the list of classes
            supercategory_map (None): a dict mapping class names to category
                dicts
            load_segmentation (False): whether to load the segmentation mask
                for the object, if available

        Returns:
            a :class:`fiftyone.core.labels.Detection`
        """
        label, attributes = self._get_object_label_and_attributes(
            classes, supercategory_map
        )
        attributes.update(self.attributes)

        width, height = frame_size
        x, y, w, h = self.bbox
        bounding_box = [x / width, y / height, w / width, h / height]

        mask = None
        if load_segmentation and self.segmentation is not None:
            mask = _coco_segmentation_to_mask(
                self.segmentation, self.bbox, frame_size
            )

        return fol.Detection(
            label=label,
            bounding_box=bounding_box,
            mask=mask,
            confidence=self.score,
            **attributes,
        )

    def to_anno_dict(self):
        """Returns a COCO annotation dictionary representation of the object.

        Returns:
            a COCO annotation dict
        """
        d = {
            "id": self.id,
            "image_id": self.image_id,
            "category_id": self.category_id,
        }

        if self.bbox is not None:
            d["bbox"] = self.bbox

        if self.keypoints is not None:
            d["keypoints"] = self.keypoints
            d["num_keypoints"] = len(self.keypoints) // 3

        if self.segmentation is not None:
            d["segmentation"] = self.segmentation

        if self.score is not None:
            d["score"] = self.score

        if self.area is not None:
            d["area"] = self.area

        if self.iscrowd is not None:
            d["iscrowd"] = self.iscrowd

        if self.attributes:
            d.update(self.attributes)

        return d

    @classmethod
    def from_detection(
        cls,
        detection,
        metadata,
        category_id=None,
        keypoint=None,
        extra_attrs=True,
        iscrowd="iscrowd",
        num_decimals=None,
        tolerance=None,
    ):
        """Creates a :class:`COCOObject` from a
        :class:`fiftyone.core.labels.Detection`.

        Args:
            detection: a :class:`fiftyone.core.labels.Detection`
            metadata: a :class:`fiftyone.core.metadata.ImageMetadata` for the
                image
            category_id (None): the category ID for the object
            keypoint (None): an optional :class:`fiftyone.core.labels.Keypoint`
                containing keypoints to include for the object
            extra_attrs (True): whether to include extra attributes from the
                object. Supported values are:

                -   ``True``: include all extra attributes found
                -   ``False``: do not include extra attributes
                -   a name or list of names of specific attributes to include
            iscrowd ("iscrowd"): the name of the crowd attribute (used if
                present)
            num_decimals (None): an optional number of decimal places at which
                to round bounding box pixel coordinates. By default, no
                rounding is done
            tolerance (None): a tolerance, in pixels, when generating
                approximate polylines for instance masks. Typical values are
                1-3 pixels

        Returns:
            a :class:`COCOObject`
        """
        width = metadata.width
        height = metadata.height
        x, y, w, h = detection.bounding_box

        bbox = [x * width, y * height, w * width, h * height]

        if num_decimals is not None:
            bbox = [round(p, num_decimals) for p in bbox]

        area = bbox[2] * bbox[3]

        _iscrowd = detection.get_attribute_value(iscrowd, None)
        if _iscrowd is not None:
            _iscrowd = int(_iscrowd)

        frame_size = (width, height)

        segmentation = _make_coco_segmentation(
            detection, frame_size, _iscrowd, tolerance
        )

        keypoints = _make_coco_keypoints(keypoint, frame_size)

        attributes = _get_attributes(detection, extra_attrs)
        attributes.pop("iscrowd", None)
        attributes.pop("area", None)

        return cls(
            id=None,
            image_id=None,
            category_id=category_id,
            bbox=bbox,
            segmentation=segmentation,
            keypoints=keypoints,
            score=detection.confidence,
            area=area,
            iscrowd=_iscrowd,
            **attributes,
        )

    @classmethod
    def from_anno_dict(cls, d, extra_attrs=True):
        """Creates a :class:`COCOObject` from a COCO annotation dict.

        Args:
            d: a COCO annotation dict
            extra_attrs (True): whether to load extra annotation attributes.
                Supported values are:

                -   ``True``: load all extra attributes
                -   ``False``: do not load extra attributes
                -   a name or list of names of specific attributes to load

        Returns:
            a :class:`COCOObject`
        """
        if extra_attrs is True:
            return cls(**d)

        if etau.is_str(extra_attrs):
            extra_attrs = [extra_attrs]

        if extra_attrs:
            attributes = {f: d.get(f, None) for f in extra_attrs}
        else:
            attributes = {}

        return cls(
            id=d.get("id", None),
            image_id=d.get("image_id", None),
            category_id=d.get("category_id", None),
            bbox=d.get("bbox", None),
            segmentation=d.get("segmentation", None),
            keypoints=d.get("keypoints", None),
            score=d.get("score", None),
            area=d.get("area", None),
            iscrowd=d.get("iscrowd", None),
            **attributes,
        )

    def _get_label(self, classes):
        if classes:
            return classes[self.category_id]

        return str(self.category_id)

    def _get_object_label_and_attributes(self, classes, supercategory_map):
        if classes:
            label = classes[self.category_id]
        else:
            label = str(self.category_id)

        attributes = {}

        if supercategory_map is not None and label in supercategory_map:
            supercategory = supercategory_map[label].get("supercategory", None)
        else:
            supercategory = None

        if supercategory is not None:
            attributes["supercategory"] = supercategory

        if self.iscrowd is not None:
            attributes["iscrowd"] = self.iscrowd

        return label, attributes


def load_coco_detection_annotations(json_path, extra_attrs=True):
    """Loads the COCO annotations from the given JSON file.

    See :ref:`this page <COCODetectionDataset-import>` for format details.

    Args:
        json_path: the path to the annotations JSON file
        extra_attrs (True): whether to load extra annotation attributes.
            Supported values are:

            -   ``True``: load all extra attributes found
            -   ``False``: do not load extra attributes
            -   a name or list of names of specific attributes to load

    Returns:
        a tuple of

        -   info: a dict of dataset info
        -   classes: a list of classes
        -   supercategory_map: a dict mapping class labels to category dicts
        -   images: a dict mapping image IDs to image dicts
        -   annotations: a dict mapping image IDs to list of
            :class:`COCOObject` instances, or ``None`` for unlabeled datasets
    """
    d = etas.load_json(json_path)
    return _parse_coco_detection_annotations(d, extra_attrs=extra_attrs)


def _parse_coco_detection_annotations(d, extra_attrs=True):
    # Load info
    info = d.get("info", {})
    licenses = d.get("licenses", None)
    categories = d.get("categories", None)
    if licenses is not None:
        info["licenses"] = licenses

    if categories is not None:
        info["categories"] = categories

    # Load classes
    if categories is not None:
        classes, supercategory_map = parse_coco_categories(categories)
    else:
        classes = None
        supercategory_map = None

    # Load image metadata
    images = {i["id"]: i for i in d.get("images", [])}

    # Load annotations
    _annotations = d.get("annotations", None)
    if _annotations is not None:
        annotations = defaultdict(list)
        for a in _annotations:
            annotations[a["image_id"]].append(
                COCOObject.from_anno_dict(a, extra_attrs=extra_attrs)
            )

        annotations = dict(annotations)
    else:
        annotations = None

    return info, classes, supercategory_map, images, annotations


def parse_coco_categories(categories):
    """Parses the COCO categories list.

    The returned ``classes`` contains all class IDs from ``[0, max_id]``,
    inclusive.

    Args:
        categories: a dict of the form::

            [
                ...
                {
                    "id": 2,
                    "name": "cat",
                    "supercategory": "animal",
                    "keypoints": ["nose", "head", ...],
                    "skeleton": [[12, 14], [14, 16], ...]
                },
                ...
            ]

    Returns:
        a tuple of

        -   classes: a list of classes
        -   supercategory_map: a dict mapping class labels to category dicts
    """
    cat_map = {c["id"]: c for c in categories}

    classes = []
    supercategory_map = {}
    for cat_id in range(max(cat_map) + 1):
        category = cat_map.get(cat_id, None)
        try:
            name = category["name"]
        except:
            name = str(cat_id)

        classes.append(name)
        if category is not None:
            supercategory_map[name] = category

    return classes, supercategory_map


<<<<<<< HEAD
def is_download_required(
    dataset_dir,
    split,
    year="2017",
    label_types=None,
    classes=None,
    image_ids=None,
    max_samples=None,
    raw_dir=None,
):
    """Checks whether :meth:`download_coco_dataset_split` must be called in
    order for the given directory to contain enough samples to satisfy the
    given requirements.

    See :ref:`this page <COCODetectionDataset-import>` for the format in which
    ``dataset_dir`` must be arranged.

    Args:
        dataset_dir: the directory to download the dataset
        split: the split to download. Supported values are
            ``("train", "validation", "test")``
        year ("2017"): the dataset year to download. Supported values are
            ``("2014", "2017")``
        label_types (None): a label type or list of label types to load. The
            supported values are ``("detections", "segmentations")``. By
            default, only "detections" are loaded
        classes (None): a string or list of strings specifying required classes
            to load. Only samples containing at least one instance of a
            specified class will be loaded
        image_ids (None): an optional list of specific image IDs to load. Can
            be provided in any of the following formats:

            -   a list of ``<image-id>`` ints or strings
            -   a list of ``<split>/<image-id>`` strings
            -   the path to a text (newline-separated), JSON, or CSV file
                containing the list of image IDs to load in either of the first
                two formats
        max_samples (None): the maximum number of samples desired
        raw_dir (None): a directory in which full annotations files may be
            stored to avoid re-downloads in the future

    Returns:
        True/False
    """
    logging.disable(logging.CRITICAL)
    try:
        _download_coco_dataset_split(
            dataset_dir,
            split,
            year=year,
            label_types=label_types,
            classes=classes,
            image_ids=image_ids,
            max_samples=max_samples,
            raw_dir=raw_dir,
            dry_run=True,
        )
        return False  # everything was downloaded
    except:
        return True  # something needs to be downloaded
    finally:
        logging.disable(logging.NOTSET)


=======
>>>>>>> 6d99d2cf
def download_coco_dataset_split(
    dataset_dir,
    split,
    year="2017",
    label_types=None,
    classes=None,
    image_ids=None,
    num_workers=None,
    shuffle=None,
    seed=None,
    max_samples=None,
    raw_dir=None,
    scratch_dir=None,
):
    """Utility that downloads full or partial splits of the
    `COCO dataset <https://cocodataset.org>`_.

    See :ref:`this page <COCODetectionDataset-export>` for the format in which
    ``dataset_dir`` will be arranged.

    Any existing files are not re-downloaded.

    Args:
        dataset_dir: the directory to download the dataset
        split: the split to download. Supported values are
            ``("train", "validation", "test")``
        year ("2017"): the dataset year to download. Supported values are
            ``("2014", "2017")``
        label_types (None): a label type or list of label types to load. The
            supported values are ``("detections", "segmentations")``. By
            default, only "detections" are loaded
        classes (None): a string or list of strings specifying required classes
            to load. Only samples containing at least one instance of a
            specified class will be loaded
        image_ids (None): an optional list of specific image IDs to load. Can
            be provided in any of the following formats:

            -   a list of ``<image-id>`` ints or strings
            -   a list of ``<split>/<image-id>`` strings
            -   the path to a text (newline-separated), JSON, or CSV file
                containing the list of image IDs to load in either of the first
                two formats
        num_workers (None): the number of processes to use when downloading
            individual images. By default, ``multiprocessing.cpu_count()`` is
            used
        shuffle (False): whether to randomly shuffle the order in which samples
            are chosen for partial downloads
        seed (None): a random seed to use when shuffling
        max_samples (None): a maximum number of samples to load. If
            ``label_types`` and/or ``classes`` are also specified, first
            priority will be given to samples that contain all of the specified
            label types and/or classes, followed by samples that contain at
            least one of the specified labels types or classes. The actual
            number of samples loaded may be less than this maximum value if the
            dataset does not contain sufficient samples matching your
            requirements. By default, all matching samples are loaded
        raw_dir (None): a directory in which full annotations files may be
            stored to avoid re-downloads in the future
        scratch_dir (None): a scratch directory to use to download any
            necessary temporary files

    Returns:
        a tuple of:

        -   num_samples: the total number of downloaded images
        -   classes: the list of all classes
        -   did_download: whether any content was downloaded (True) or if all
            necessary files were already downloaded (False)
    """
    if year not in _IMAGE_DOWNLOAD_LINKS:
        raise ValueError(
            "Unsupported year '%s'; supported values are %s"
            % (year, tuple(_IMAGE_DOWNLOAD_LINKS.keys()))
        )

    if split not in _IMAGE_DOWNLOAD_LINKS[year]:
        raise ValueError(
            "Unsupported split '%s'; supported values are %s"
            % (year, tuple(_IMAGE_DOWNLOAD_LINKS[year].keys()))
        )

    if classes is not None and split == "test":
        logger.warning("Test split is unlabeled; ignoring classes requirement")
        classes = None

    if scratch_dir is None:
        scratch_dir = os.path.join(dataset_dir, "scratch")

    anno_path = os.path.join(dataset_dir, "labels.json")
    images_dir = os.path.join(dataset_dir, "data")
    split_size = _SPLIT_SIZES[year][split]

    etau.ensure_dir(images_dir)

    did_download = False

    #
    # Download annotations to `raw_dir`, if necessary
    #

    if raw_dir is None:
        raw_dir = os.path.join(dataset_dir, "raw")

    etau.ensure_dir(raw_dir)

    if split != "test":
        src_path = _ANNOTATION_DOWNLOAD_LINKS[year]
        rel_path = _ANNOTATION_PATHS[year][split]
        subdir = "trainval"
        anno_type = "annotations"
    else:
        src_path = _TEST_INFO_DOWNLOAD_LINKS[year]
        rel_path = _TEST_INFO_PATHS[year]
        subdir = "test"
        anno_type = "test info"

    zip_path = os.path.join(scratch_dir, os.path.basename(src_path))
    unzip_dir = os.path.join(scratch_dir, subdir)
    content_dir = os.path.join(unzip_dir, os.path.dirname(rel_path))
    full_anno_path = os.path.join(raw_dir, os.path.basename(rel_path))

    if not os.path.isfile(full_anno_path):
        logger.info("Downloading %s to '%s'", anno_type, zip_path)
        etaw.download_file(src_path, path=zip_path)

        logger.info("Extracting %s to '%s'", anno_type, full_anno_path)
        etau.extract_zip(zip_path, outdir=unzip_dir, delete_zip=False)
        _merge_dir(content_dir, raw_dir)
        did_download = True
    else:
        logger.info("Found %s at '%s'", anno_type, full_anno_path)

<<<<<<< HEAD
    (
        _,
        all_classes,
        _,
        images,
        annotations,
    ) = load_coco_detection_annotations(full_anno_path)
=======
    # This will store the loaded annotations, if they were necessary
    d = None
    all_classes = None
>>>>>>> 6d99d2cf

    #
    # Download images to `images_dir`, if necessary
    #

    images_src_path = _IMAGE_DOWNLOAD_LINKS[year][split]
    images_zip_path = os.path.join(
        scratch_dir, os.path.basename(images_src_path)
    )
    unzip_images_dir = os.path.splitext(images_zip_path)[0]

    if classes is None and image_ids is None and max_samples is None:
        # Full image download
        num_existing = len(etau.list_files(images_dir))
        num_download = split_size - num_existing
        if num_download > 0:
            if num_existing > 0:
                logger.info(
                    "Found %d (< %d) downloaded images; must download full "
                    "image zip",
                    num_existing,
                    split_size,
                )

            logger.info("Downloading images to '%s'", images_zip_path)
            etaw.download_file(images_src_path, path=images_zip_path)
            logger.info("Extracting images to '%s'", images_dir)
            etau.extract_zip(images_zip_path, delete_zip=False)
            etau.move_dir(unzip_images_dir, images_dir)
            did_download = True
        else:
            logger.info("Images already downloaded")
    else:
        # Partial image download

        # Load annotations to use to determine what images to use
        d = etas.load_json(full_anno_path)
        (
            _,
            all_classes,
            _,
            images,
            annotations,
        ) = _parse_coco_detection_annotations(d, extra_attrs=True)

        if image_ids is not None:
            # Start with specific images
            image_ids = _parse_image_ids(image_ids, images, split=split)
        else:
            # Start with all images
            image_ids = list(images.keys())

        if classes is not None:
            # Filter by specified classes
            all_ids, any_ids = _get_images_with_classes(
                image_ids, annotations, classes, all_classes
            )
        else:
            all_ids = image_ids
            any_ids = []

        all_ids = sorted(all_ids)
        any_ids = sorted(any_ids)

        if shuffle:
            if seed is not None:
                random.seed(seed)

            random.shuffle(all_ids)
            random.shuffle(any_ids)

        image_ids = all_ids + any_ids

        # Determine IDs to download
        existing_ids, downloadable_ids = _get_existing_ids(
            images_dir, images, image_ids
        )

        if max_samples is not None:
            num_existing = len(existing_ids)
            num_downloadable = len(downloadable_ids)
            num_available = num_existing + num_downloadable
            if num_available < max_samples:
                logger.warning(
                    "Only found %d (<%d) samples matching your "
                    "requirements",
                    num_available,
                    max_samples,
                )

            if max_samples > num_existing:
                num_download = max_samples - num_existing
                download_ids = downloadable_ids[:num_download]
            else:
                download_ids = []
        else:
            download_ids = downloadable_ids

        # Download necessary images
        num_existing = len(existing_ids)
        num_download = len(download_ids)
        if num_existing > 0:
            if num_download > 0:
                logger.info(
                    "%d images found; downloading the remaining %d",
                    num_existing,
                    num_download,
                )
            else:
                logger.info("Sufficient images already downloaded")
        elif num_download > 0:
            logger.info("Downloading %d images", num_download)

        if num_download > 0:
            _download_images(images_dir, download_ids, images, num_workers)
            did_download = True

    downloaded_filenames = etau.list_files(images_dir)
    num_samples = len(downloaded_filenames)  # total downloaded

    #
    # Write usable annotations file to `anno_path`, if necesary
    #

    if not os.path.isfile(anno_path):
        did_download = True

    if did_download:
        if d is None:
            d = etas.load_json(full_anno_path)

            categories = d.get("categories", None)
            if categories is not None:
                all_classes, _ = parse_coco_categories(categories)
            else:
                all_classes = None

        if num_samples >= split_size:
            logger.info("Writing annotations to '%s'", anno_path)
            etau.copy_file(full_anno_path, anno_path)
        else:
            logger.info(
                "Writing annotations for %d downloaded samples to '%s'",
                num_samples,
                anno_path,
            )
            _write_partial_annotations(
                d, anno_path, split, downloaded_filenames
            )

    return num_samples, all_classes, did_download


def _merge_dir(indir, outdir):
    etau.ensure_dir(outdir)
    for filename in os.listdir(indir):
        inpath = os.path.join(indir, filename)
        outpath = os.path.join(outdir, filename)
        shutil.move(inpath, outpath)


def _write_partial_annotations(d, outpath, split, filenames):
    id_map = {i["file_name"]: i["id"] for i in d["images"]}
    filenames = set(filenames)
    image_ids = {id_map[f] for f in filenames}

    d["images"] = [i for i in d["images"] if i["file_name"] in filenames]

    if split != "test":
        d["annotations"] = [
            a for a in d["annotations"] if a["image_id"] in image_ids
        ]
    else:
        d.pop("annotations", None)

    etas.write_json(d, outpath)


def _parse_label_types(label_types):
    if label_types is None:
        return ["detections"]

    if etau.is_str(label_types):
        label_types = [label_types]
    else:
        label_types = list(label_types)

    bad_types = [l for l in label_types if l not in _SUPPORTED_LABEL_TYPES]

    if len(bad_types) == 1:
        raise ValueError(
            "Unsupported label type '%s'. Supported types are %s"
            % (bad_types[0], _SUPPORTED_LABEL_TYPES)
        )

    if len(bad_types) > 1:
        raise ValueError(
            "Unsupported label types %s. Supported types are %s"
            % (bad_types, _SUPPORTED_LABEL_TYPES)
        )

    return label_types


def _parse_include_license(include_license):
    supported_values = {True, False, "id", "name", "url"}
    if include_license not in supported_values:
        raise ValueError(
            "Unsupported include_license=%s. Supported values are %s"
            % (include_license, supported_values)
        )

    if include_license == True:
        include_license = "name"

    return include_license


def _get_matching_image_ids(
    all_classes,
    images,
    annotations,
    image_ids=None,
    classes=None,
    shuffle=False,
    seed=None,
    max_samples=None,
):
    if image_ids is not None:
        image_ids = _parse_image_ids(image_ids, images)
    else:
        image_ids = list(images.keys())

    if classes is not None:
        all_ids, any_ids = _get_images_with_classes(
            image_ids, annotations, classes, all_classes
        )
    else:
        all_ids = image_ids
        any_ids = []

    all_ids = sorted(all_ids)
    any_ids = sorted(any_ids)

    if shuffle:
        if seed is not None:
            random.seed(seed)

        random.shuffle(all_ids)
        random.shuffle(any_ids)

    image_ids = all_ids + any_ids

    if max_samples is not None:
        return image_ids[:max_samples]

    return image_ids


def _get_existing_ids(images_dir, images, image_ids):
    filenames = set(etau.list_files(images_dir))

    existing_ids = []
    downloadable_ids = []
    for _id in image_ids:
        if images[_id]["file_name"] in filenames:
            existing_ids.append(_id)
        else:
            downloadable_ids.append(_id)

    return existing_ids, downloadable_ids


def _download_images(images_dir, image_ids, images, num_workers):
    if num_workers is None or num_workers < 1:
        num_workers = multiprocessing.cpu_count()

    tasks = []
    for image_id in image_ids:
        image_dict = images[image_id]
        url = image_dict["coco_url"]
        path = os.path.join(images_dir, image_dict["file_name"])
        tasks.append((url, path))

    if not tasks:
        return

    if num_workers == 1:
        with fou.ProgressBar(iters_str="images") as pb:
            for task in pb(tasks):
                _do_download(task)
    else:
        with fou.ProgressBar(total=len(tasks), iters_str="images") as pb:
            with multiprocessing.Pool(num_workers) as pool:
                for _ in pool.imap_unordered(_do_download, tasks):
                    pb.update()


def _do_download(args):
    url, path = args
    etaw.download_file(url, path=path, quiet=True)


def _get_images_with_classes(
    image_ids, annotations, target_classes, all_classes
):
    if annotations is None:
        logger.warning("Dataset is unlabeled; ignoring classes requirement")
        return image_ids, []

    if etau.is_str(target_classes):
        target_classes = [target_classes]

    bad_classes = [c for c in target_classes if c not in all_classes]
    if bad_classes:
        raise ValueError("Unsupported classes: %s" % bad_classes)

    labels_map_rev = _to_labels_map_rev(all_classes)
    class_ids = {labels_map_rev[c] for c in target_classes}

    all_ids = []
    any_ids = []
    for image_id in image_ids:
        coco_objects = annotations.get(image_id, None)
        if not coco_objects:
            continue

        oids = set(o.category_id for o in coco_objects)
        if class_ids.issubset(oids):
            all_ids.append(image_id)
        elif class_ids & oids:
            any_ids.append(image_id)

    return all_ids, any_ids


def _parse_image_ids(raw_image_ids, images, split=None):
    # Load IDs from file
    if etau.is_str(raw_image_ids):
        image_ids_path = raw_image_ids
        ext = os.path.splitext(image_ids_path)[-1]
        if ext == ".txt":
            raw_image_ids = _load_image_ids_txt(image_ids_path)
        elif ext == ".json":
            raw_image_ids = _load_image_ids_json(image_ids_path)
        elif ext == ".csv":
            raw_image_ids = _load_image_ids_csv(image_ids_path)
        else:
            raise ValueError(
                "Invalid image ID file '%s'. Supported formats are .txt, "
                ".csv, and .json" % ext
            )

    image_ids = []
    for raw_id in raw_image_ids:
        if etau.is_str(raw_id):
            if "/" in raw_id:
                _split, raw_id = raw_id.split("/")
                if split and _split != split:
                    continue

            raw_id = int(raw_id.strip())

        image_ids.append(raw_id)

    # Validate that IDs exist
    invalid_ids = [_id for _id in image_ids if _id not in images]
    if invalid_ids:
        raise ValueError(
            "Found %d invalid IDs, ex: %s" % (len(invalid_ids), invalid_ids[0])
        )

    return image_ids


def _load_image_ids_txt(txt_path):
    with open(txt_path, "r") as f:
        return [l.strip() for l in f.readlines()]


def _load_image_ids_csv(csv_path):
    with open(csv_path, "r", newline="") as f:
        dialect = csv.Sniffer().sniff(f.read(10240))
        f.seek(0)
        if dialect.delimiter in _CSV_DELIMITERS:
            reader = csv.reader(f, dialect)
        else:
            reader = csv.reader(f)

        image_ids = [row for row in reader]

    if isinstance(image_ids[0], list):
        # Flatten list
        image_ids = [_id for ids in image_ids for _id in ids]

    return image_ids


def _load_image_ids_json(json_path):
    return [_id for _id in etas.load_json(json_path)]


def _make_images_list(images_dir):
    logger.info("Computing image metadata for '%s'", images_dir)

    image_paths = foud.parse_images_dir(images_dir)

    images = []
    with fou.ProgressBar() as pb:
        for idx, image_path in pb(enumerate(image_paths)):
            metadata = fom.ImageMetadata.build_for(image_path)
            images.append(
                {
                    "id": idx,
                    "file_name": os.path.basename(image_path),
                    "height": metadata.height,
                    "width": metadata.width,
                    "license": None,
                    "coco_url": None,
                }
            )

    return images


def _to_labels_map_rev(classes):
    return {c: i for i, c in enumerate(classes)}


def _get_matching_objects(coco_objects, target_classes, all_classes):
    if etau.is_str(target_classes):
        target_classes = [target_classes]

    labels_map_rev = _to_labels_map_rev(all_classes)
    class_ids = {labels_map_rev[c] for c in target_classes}

    return [obj for obj in coco_objects if obj.category_id in class_ids]


def _coco_objects_to_polylines(
    coco_objects, frame_size, classes, supercategory_map, tolerance
):
    polylines = []
    for coco_obj in coco_objects:
        polyline = coco_obj.to_polyline(
            frame_size,
            classes=classes,
            supercategory_map=supercategory_map,
            tolerance=tolerance,
        )

        if polyline is not None:
            polylines.append(polyline)
        else:
            msg = "Skipping object with no segmentation mask"
            warnings.warn(msg)

    return fol.Polylines(polylines=polylines)


def _coco_objects_to_detections(
    coco_objects, frame_size, classes, supercategory_map, load_segmentations
):
    detections = []
    for coco_obj in coco_objects:
        detection = coco_obj.to_detection(
            frame_size,
            classes=classes,
            supercategory_map=supercategory_map,
            load_segmentation=load_segmentations,
        )

        if load_segmentations and detection.mask is None:
            msg = "Skipping object with no segmentation mask"
            warnings.warn(msg)
        else:
            detections.append(detection)

    return fol.Detections(detections=detections)


def _coco_objects_to_keypoints(coco_objects, frame_size, classes):
    keypoints = []
    for coco_obj in coco_objects:
        keypoints.append(coco_obj.to_keypoints(frame_size, classes=classes))

    return fol.Keypoints(keypoints=keypoints)


def _get_attributes(label, extra_attrs):
    if extra_attrs == True:
        return dict(label.iter_attributes())

    if extra_attrs == False:
        return {}

    if etau.is_str(extra_attrs):
        extra_attrs = [extra_attrs]

    return {
        name: label.get_attribute_value(name, None) for name in extra_attrs
    }


#
# The methods below are taken, in part, from:
# https://github.com/waspinator/pycococreator/blob/207b4fa8bbaae22ebcdeb3bbf00b724498e026a7/pycococreatortools/pycococreatortools.py
#


def _get_polygons_for_segmentation(segmentation, frame_size, tolerance):
    width, height = frame_size

    # Convert to [[x1, y1, x2, y2, ...]] polygons
    if isinstance(segmentation, list):
        abs_points = segmentation
    else:
        if isinstance(segmentation["counts"], list):
            # Uncompressed RLE
            rle = mask_utils.frPyObjects(segmentation, height, width)
        else:
            # RLE
            rle = segmentation

        mask = mask_utils.decode(rle)
        abs_points = _mask_to_polygons(mask, tolerance)

    # Convert to [[(x1, y1), (x2, y2), ...]] in relative coordinates

    rel_points = []
    for apoints in abs_points:
        rel_points.append(
            [(x / width, y / height) for x, y, in _pairwise(apoints)]
        )

    return rel_points


def _pairwise(x):
    y = iter(x)
    return zip(y, y)


def _coco_segmentation_to_mask(segmentation, bbox, frame_size):
    if segmentation is None:
        return None

    x, y, w, h = bbox
    width, height = frame_size

    if isinstance(segmentation, list):
        # Polygon -- a single object might consist of multiple parts, so merge
        # all parts into one mask RLE code
        rle = mask_utils.merge(
            mask_utils.frPyObjects(segmentation, height, width)
        )
    elif isinstance(segmentation["counts"], list):
        # Uncompressed RLE
        rle = mask_utils.frPyObjects(segmentation, height, width)
    else:
        # RLE
        rle = segmentation

    mask = mask_utils.decode(rle).astype(bool)

    return mask[
        int(round(y)) : int(round(y + h)), int(round(x)) : int(round(x + w)),
    ]


def _make_coco_segmentation(detection, frame_size, iscrowd, tolerance):
    if detection.mask is None:
        return None

    dobj = detection.to_detected_object()

    try:
        mask = etai.render_instance_image(
            dobj.mask, dobj.bounding_box, frame_size
        )
    except:
        # Either mask or bounding box is too small to render
        width, height = frame_size
        mask = np.zeros((height, width), dtype=bool)

    if iscrowd:
        return _mask_to_rle(mask)

    return _mask_to_polygons(mask, tolerance)


def _make_coco_keypoints(keypoint, frame_size):
    if keypoint is None:
        return None

    width, height = frame_size

    # @todo true COCO format would set v = 1/2 based on whether the keypoints
    # lie within the object's segmentation, but we'll be lazy for now

    keypoints = []
    for x, y in keypoint.points:
        keypoints.extend((int(x * width), int(y * height), 2))

    return keypoints


def _mask_to_rle(mask):
    counts = []
    for i, (value, elements) in enumerate(groupby(mask.ravel(order="F"))):
        if i == 0 and value == 1:
            counts.append(0)

        counts.append(len(list(elements)))

    return {"counts": counts, "size": list(mask.shape)}


def _mask_to_polygons(mask, tolerance):
    if tolerance is None:
        tolerance = 2

    # Pad mask to close contours of shapes which start and end at an edge
    padded_mask = np.pad(mask, pad_width=1, mode="constant", constant_values=0)

    contours = measure.find_contours(padded_mask, 0.5)
    contours = [c - 1 for c in contours]  # undo padding

    polygons = []
    for contour in contours:
        contour = _close_contour(contour)
        contour = measure.approximate_polygon(contour, tolerance)
        if len(contour) < 3:
            continue

        contour = np.flip(contour, axis=1)
        segmentation = contour.ravel().tolist()

        # After padding and subtracting 1 there may be -0.5 points
        segmentation = [0 if i < 0 else i for i in segmentation]

        polygons.append(segmentation)

    return polygons


def _close_contour(contour):
    if not np.array_equal(contour[0], contour[-1]):
        contour = np.vstack((contour, contour[0]))

    return contour


_IMAGE_DOWNLOAD_LINKS = {
    "2014": {
        "train": "http://images.cocodataset.org/zips/train2014.zip",
        "validation": "http://images.cocodataset.org/zips/val2014.zip",
        "test": "http://images.cocodataset.org/zips/test2014.zip",
    },
    "2017": {
        "train": "http://images.cocodataset.org/zips/train2017.zip",
        "validation": "http://images.cocodataset.org/zips/val2017.zip",
        "test": "http://images.cocodataset.org/zips/test2017.zip",
    },
}

_SPLIT_SIZES = {
    "2014": {"train": 82783, "test": 40775, "validation": 40504},
    "2017": {"train": 118287, "test": 40670, "validation": 5000},
}

_ANNOTATION_DOWNLOAD_LINKS = {
    "2014": "http://images.cocodataset.org/annotations/annotations_trainval2014.zip",
    "2017": "http://images.cocodataset.org/annotations/annotations_trainval2017.zip",
}

_ANNOTATION_PATHS = {
    "2014": {
        "train": "annotations/instances_train2014.json",
        "validation": "annotations/instances_val2014.json",
    },
    "2017": {
        "train": "annotations/instances_train2017.json",
        "validation": "annotations/instances_val2017.json",
    },
}

_KEYPOINTS_PATHS = {
    "2014": {
        "train": "annotations/person_keypoints_train2014.json",
        "validation": "annotations/person_keypoints_val2014.json",
    },
    "2017": {
        "train": "annotations/person_keypoints_train2017.json",
        "validation": "annotations/person_keypoints_val2017.json",
    },
}

_TEST_INFO_DOWNLOAD_LINKS = {
    "2014": "http://images.cocodataset.org/annotations/image_info_test2014.zip",
    "2017": "http://images.cocodataset.org/annotations/image_info_test2017.zip",
}

_TEST_INFO_PATHS = {
    "2014": "annotations/image_info_test2014.json",
    "2017": "annotations/image_info_test2017.json",
}

_SUPPORTED_LABEL_TYPES = ["detections", "segmentations", "keypoints"]

_SUPPORTED_SPLITS = ["train", "validation", "test"]

_CSV_DELIMITERS = [",", ";", ":", " ", "\t", "\n"]<|MERGE_RESOLUTION|>--- conflicted
+++ resolved
@@ -1283,7 +1283,6 @@
     return classes, supercategory_map
 
 
-<<<<<<< HEAD
 def is_download_required(
     dataset_dir,
     split,
@@ -1348,8 +1347,6 @@
         logging.disable(logging.NOTSET)
 
 
-=======
->>>>>>> 6d99d2cf
 def download_coco_dataset_split(
     dataset_dir,
     split,
@@ -1482,7 +1479,6 @@
     else:
         logger.info("Found %s at '%s'", anno_type, full_anno_path)
 
-<<<<<<< HEAD
     (
         _,
         all_classes,
@@ -1490,11 +1486,6 @@
         images,
         annotations,
     ) = load_coco_detection_annotations(full_anno_path)
-=======
-    # This will store the loaded annotations, if they were necessary
-    d = None
-    all_classes = None
->>>>>>> 6d99d2cf
 
     #
     # Download images to `images_dir`, if necessary

--- conflicted
+++ resolved
@@ -52,17 +52,11 @@
         return _quickstart(interactive, port, remote, desktop)
 
 
-<<<<<<< HEAD
 def _quickstart(interactive, port, remote, desktop):
-    dataset = foz.load_zoo_dataset("quickstart")
+    dataset = fozd.load_zoo_dataset("quickstart")
     session = fos.launch_app(
         dataset=dataset, port=port, remote=remote, desktop=desktop
     )
-=======
-def _quickstart(interactive, port, remote):
-    dataset = fozd.load_zoo_dataset("quickstart")
-    session = fos.launch_app(dataset=dataset, port=port, remote=remote)
->>>>>>> af263b3a
 
     # @todo improve readability of stdout when launching remote sessions
 
@@ -77,18 +71,12 @@
     return None
 
 
-<<<<<<< HEAD
 def _video_quickstart(interactive, port, remote, desktop):
-    dataset = foz.load_zoo_dataset("quickstart-video")
+    dataset = fozd.load_zoo_dataset("quickstart-video")
     session = fos.launch_app(
         dataset=dataset, port=port, remote=remote, desktop=desktop
     )
     instructions = _VIDEO_QUICKSTART_GUIDE
-=======
-def _video_quickstart(interactive, port, remote):
-    dataset = fozd.load_zoo_dataset("quickstart-video")
-    session = fos.launch_app(dataset=dataset, port=port, remote=remote)
->>>>>>> af263b3a
 
     # @todo improve readability of stdout when launching remote sessions
     if interactive:

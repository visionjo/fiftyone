--- conflicted
+++ resolved
@@ -50,13 +50,6 @@
         format
 
     For spatial object detection evaluation, this method uses COCO-style
-<<<<<<< HEAD
-    evaluation by default. For temporal segment detection, this method uses
-    ActivityNet-style evaluation by default. You can use the
-    ``method`` parameter to select a different method, and you can optionally
-    customize the method by passing additional parameters for the method's
-    config class as ``kwargs``.
-=======
     evaluation by default.
 
     For temporal segment detection, this method uses ActivityNet-style
@@ -65,11 +58,9 @@
     You can use the ``method`` parameter to select a different method, and you
     can optionally customize the method by passing additional parameters for
     the method's config class as ``kwargs``.
->>>>>>> fb00af69
 
     The supported ``method`` values and their associated configs are:
 
-    -   ``"activitynet"``: :class:`fiftyone.utils.eval.activitynet.ActivityNetEvaluationConfig`
     -   ``"coco"``: :class:`fiftyone.utils.eval.coco.COCOEvaluationConfig`
     -   ``"open-images"``: :class:`fiftyone.utils.eval.openimages.OpenImagesEvaluationConfig`
     -   ``"activitynet"``: :class:`fiftyone.utils.eval.activitynet.ActivityNetEvaluationConfig`
@@ -91,9 +82,9 @@
             FP: frame.<eval_key>_fp
             FN: frame.<eval_key>_fn
 
-    -   The fields listed below are populated on each individual object/segment; these
-        fields tabulate the TP/FP/FN status of the object/segment, the ID of the
-        matching object/segment (if any), and the matching IoU::
+    -   The fields listed below are populated on each individual object; these
+        fields tabulate the TP/FP/FN status of the object, the ID of the
+        matching object (if any), and the matching IoU::
 
             TP/FP/FN: object.<eval_key>
                   ID: object.<eval_key>_id
@@ -112,16 +103,6 @@
         eval_key (None): an evaluation key to use to refer to this evaluation
         classes (None): the list of possible classes. If not provided, classes
             are loaded from :meth:`fiftyone.core.dataset.Dataset.classes` or
-<<<<<<< HEAD
-            :meth:`fiftyone.core.dataset.Dataset.default_classes` if
-            possible, or else the observed ground truth/predicted labels are
-            used
-        missing (None): a missing label string. Any unmatched objects/segments
-            are given this label for results purposes
-        method (None): a string specifying the evaluation method to use.
-            Supported values are ``("coco", "open-images")`` for spatial object
-            detection and ``("activitynet")`` for temporal segment detection
-=======
             :meth:`fiftyone.core.dataset.Dataset.default_classes` if possible,
             or else the observed ground truth/predicted labels are used
         missing (None): a missing label string. Any unmatched objects are given
@@ -131,7 +112,6 @@
             ``("coco", "open-images")`` and the default is ``"coco"``. For
             temporal segment detection, the supported values are
             ``("activitynet")`` and the default is ``"activitynet"``
->>>>>>> fb00af69
         iou (0.50): the IoU threshold to use to determine matches
         use_masks (False): whether to compute IoUs using the instances masks in
             the ``mask`` attribute of the provided objects, which must be
@@ -139,7 +119,7 @@
         use_boxes (False): whether to compute IoUs using the bounding boxes
             of the provided :class:`fiftyone.core.labels.Polyline` instances
             rather than using their actual geometries
-        classwise (True): whether to only match objects/segments with the same class
+        classwise (True): whether to only match objects with the same class
             label (True) or allow matches between classes (False)
         **kwargs: optional keyword arguments for the constructor of the
             :class:`DetectionEvaluationConfig` being used
@@ -154,43 +134,6 @@
         same_type=True,
     )
 
-<<<<<<< HEAD
-    if _is_temporal_detections(samples, gt_field):
-        fov.validate_video_collection(samples)
-        is_temporal = True
-        config = _parse_config(
-            pred_field,
-            gt_field,
-            method,
-            is_temporal,
-            iou=iou,
-            classwise=classwise,
-            **kwargs,
-        )
-
-    else:
-        is_temporal = False
-        config = _parse_config(
-            pred_field,
-            gt_field,
-            method,
-            is_temporal,
-            iou=iou,
-            use_masks=use_masks,
-            use_boxes=use_boxes,
-            classwise=classwise,
-            **kwargs,
-        )
-
-    if classes is None:
-        if pred_field in samples.classes:
-            classes = samples.classes[pred_field]
-        elif gt_field in samples.classes:
-            classes = samples.classes[gt_field]
-        elif samples.default_classes:
-            classes = samples.default_classes
-
-=======
     label_type = samples._get_label_field_type(gt_field)
     is_temporal = issubclass(label_type, fol.TemporalDetections)
 
@@ -217,7 +160,6 @@
         elif samples.default_classes:
             classes = samples.default_classes
 
->>>>>>> fb00af69
     eval_method = config.build()
     eval_method.ensure_requirements()
 
@@ -251,46 +193,25 @@
     logger.info("Evaluating detections...")
     for sample in _samples.iter_samples(progress=True):
         if processing_frames:
-<<<<<<< HEAD
-            images_or_videos = sample.frames.values()
-        else:
-            images_or_videos = [sample]
-=======
             docs = sample.frames.values()
         else:
             docs = [sample]
->>>>>>> fb00af69
 
         sample_tp = 0
         sample_fp = 0
         sample_fn = 0
-<<<<<<< HEAD
-        for image_or_video in images_or_videos:
-            instance_matches = eval_method.evaluate(
-                image_or_video, eval_key=eval_key
-            )
-            matches.extend(instance_matches)
-            tp, fp, fn = _tally_matches(instance_matches)
-=======
         for doc in docs:
             doc_matches = eval_method.evaluate(doc, eval_key=eval_key)
             matches.extend(doc_matches)
             tp, fp, fn = _tally_matches(doc_matches)
->>>>>>> fb00af69
             sample_tp += tp
             sample_fp += fp
             sample_fn += fn
 
             if processing_frames and eval_key is not None:
-<<<<<<< HEAD
-                image_or_video[tp_field] = tp
-                image_or_video[fp_field] = fp
-                image_or_video[fn_field] = fn
-=======
                 doc[tp_field] = tp
                 doc[fp_field] = fp
                 doc[fn_field] = fn
->>>>>>> fb00af69
 
         if eval_key is not None:
             sample[tp_field] = sample_tp
@@ -426,14 +347,8 @@
             self.config.pred_field
         )
 
-<<<<<<< HEAD
-    def evaluate(self, sample_or_frame, eval_key=None):
-        """Evaluates the ground truth and predicted objects/segments in an
-        image or video.
-=======
     def evaluate(self, doc, eval_key=None):
         """Evaluates the ground truth and predictions in the given document.
->>>>>>> fb00af69
 
         Args:
             doc: a :class:`fiftyone.core.document.Document`
@@ -695,23 +610,4 @@
         else:
             tp += 1
 
-    return tp, fp, fn
-
-
-def _is_temporal_detections(sample_collection, field_name):
-    schema = sample_collection.get_field_schema()
-
-    if field_name not in schema:
-        return False
-
-    field = schema[field_name]
-
-    try:
-        label_type = field.document_type
-    except:
-        label_type = field
-
-    if label_type == fol.TemporalDetections:
-        return True
-    else:
-        return False+    return tp, fp, fn
"""
View stages.

| Copyright 2017-2020, Voxel51, Inc.
| `voxel51.com <https://voxel51.com/>`_
|
"""
import random
import reprlib

from bson import ObjectId
from pymongo import ASCENDING, DESCENDING

from fiftyone.core.expressions import ViewExpression, ViewField
import fiftyone.core.fields as fof
import fiftyone.core.labels as fol
from fiftyone.core.odm.sample import default_sample_fields

import eta.core.utils as etau


class ViewStage(object):
    """Abstract base class for all view stages.

    :class:`ViewStage` instances represent logical operations to apply to
    :class:`fiftyone.core.collections.SampleCollection` instances, which may
    decide what subset of samples in the collection should pass though the
    stage, and also what subset of the contents of each
    :class:`fiftyone.core.sample.Sample` should be passed. The output of
    view stages are represented by a :class:`fiftyone.core.view.DatasetView`.
    """

    def __str__(self):
        return repr(self)

    def __repr__(self):
        kwargs_str = ", ".join(
            ["%s=%s" % (k, _repr.repr(v)) for k, v in self._kwargs()]
        )

        return "%s(%s)" % (self.__class__.__name__, kwargs_str)

    def get_filtered_list_fields(self):
        """Returns a list of names of fields or subfields that contain arrays
        that may have been filtered by the stage.

        Returns:
            a list of fields
        """
        return []

    def to_mongo(self):
        """Returns the MongoDB version of the stage.

        Returns:
            a MongoDB aggregation pipeline (list of dicts)
        """
        raise NotImplementedError("subclasses must implement `to_mongo()`")

    def validate(self, sample_collection):
        """Validates that the stage can be applied to the given collection.

        Args:
            sample_collection: a
                :class:`fiftyone.core.collections.SampleCollection`

        Raises:
            :class:`ViewStageError` if the stage cannot be applied to the
            collection
        """
        pass

    def _serialize(self):
        """Returns a JSON dict representation of the :class:`ViewStage`.

        Returns:
            a JSON dict
        """
        return {
            "kwargs": self._kwargs(),
            "_cls": etau.get_class_name(self),
        }

    def _kwargs(self):
        """Returns a list of ``[name, value]`` lists describing the parameters
        that define the stage.

        Returns:
            a JSON dict
        """
        raise NotImplementedError("subclasses must implement `_kwargs()`")

    @classmethod
    def _params(self):
        """Returns a list of JSON dicts describing the parameters that define
        the stage.

        Returns:
            a list of JSON dicts
        """
        raise NotImplementedError("subclasses must implement `_params()`")

    @classmethod
    def _from_dict(cls, d):
        """Creates a :class:`ViewStage` instance from a serialized JSON dict
        representation of it.

        Args:
            d: a JSON dict

        Returns:
            a :class:`ViewStage`
        """
        view_stage_cls = etau.get_class(d["_cls"])
        return view_stage_cls(**{k: v for (k, v) in d["kwargs"]})


class ViewStageError(Exception):
    """An error raised when a problem with a :class:`ViewStage` is encountered.
    """

    pass


class Exclude(ViewStage):
    """Excludes the samples with the given IDs from the view.

    Examples::

        import fiftyone as fo
        from fiftyone.core.stages import Exclude

        dataset = fo.load_dataset(...)

        #
        # Exclude a single sample from a dataset
        #

        stage = Exclude("5f3c298768fd4d3baf422d2f")
        view = dataset.add_stage(stage)

        #
        # Exclude a list of samples from a dataset
        #

        stage = Exclude([
            "5f3c298768fd4d3baf422d2f",
            "5f3c298768fd4d3baf422d30"
        ])
        view = dataset.add_stage(stage)

    Args:
        sample_ids: a sample ID or iterable of sample IDs
    """

    def __init__(self, sample_ids):
        if etau.is_str(sample_ids):
            self._sample_ids = [sample_ids]
        else:
            self._sample_ids = list(sample_ids)

        self._validate_params()

    @property
    def sample_ids(self):
        """The list of sample IDs to exclude."""
        return self._sample_ids

    def to_mongo(self):
        """Returns the MongoDB version of the stage.

        Returns:
            a MongoDB aggregation pipeline (list of dicts)
        """
        sample_ids = [ObjectId(id) for id in self._sample_ids]
        return Match({"_id": {"$not": {"$in": sample_ids}}}).to_mongo()

    def _kwargs(self):
        return [["sample_ids", self._sample_ids]]

    @classmethod
    def _params(cls):
        return [{"name": "sample_ids", "type": "list<id>|id"}]

    def _validate_params(self):
        # Ensures that ObjectIDs are valid
        self.to_mongo()


class ExcludeFields(ViewStage):
    """Excludes the fields with the given names from the samples in the view.

    Note that default fields cannot be excluded.

    Examples::

        import fiftyone as fo
        from fiftyone.core.stages import ExcludeFields

        dataset = fo.load_dataset(...)

        #
        # Exclude a field from all samples in a dataset
        #

        stage = ExcludeFields("predictions")
        view = dataset.add_stage(stage)

        #
        # Exclude a list of fields from all samples in a dataset
        #

        stage = ExcludeFields(["ground_truth", "predictions"])
        view = dataset.add_stage(stage)

    Args:
        field_names: a field name or iterable of field names to exclude
    """

    def __init__(self, field_names):
        if etau.is_str(field_names):
            field_names = [field_names]

        self._field_names = list(field_names)
        self._validate_params()

    @property
    def field_names(self):
        """The list of field names to exclude."""
        return self._field_names

    def to_mongo(self):
        """Returns the MongoDB version of the stage.

        Returns:
            a MongoDB aggregation pipeline (list of dicts)
        """
        return [{"$unset": self._field_names}]

    def _kwargs(self):
        return [["field_names", self._field_names]]

    @classmethod
    def _params(self):
        return [{"name": "field_names", "type": "list<str>"}]

<<<<<<< HEAD
    def _validate(self):
        default_fields = set(default_sample_fields())
        for field_name in self._field_names:
            if field_name.startswith("_"):
                raise ValueError(
                    "Cannot exclude private field '%s'" % field_name
                )

            if field_name in default_fields:
                raise ValueError(
                    "Cannot exclude default field '%s'" % field_name
                )
=======
    def _validate_params(self):
        invalid_fields = set(self._field_names) & set(default_sample_fields())
        if invalid_fields:
            raise ValueError(
                "Cannot exclude default fields: %s" % list(invalid_fields)
            )
>>>>>>> 441218d3

    def validate(self, sample_collection):
        _validate_fields_exist(sample_collection, self.field_names)


class Exists(ViewStage):
    """Returns a view containing the samples that have a non-``None`` value
    for the given field.

    Examples::

        import fiftyone as fo
        from fiftyone.core.stages import Exists

        dataset = fo.load_dataset(...)

        #
        # Only include samples that have a value in their `predictions` field
        #

        stage = Exists("predictions")
        view = dataset.add_stage(stage)

    Args:
        field: the field
    """

    def __init__(self, field):
        self._field = field

    @property
    def field(self):
        """The field to check if exists."""
        return self._field

    def to_mongo(self):
        """Returns the MongoDB version of the stage.

        Returns:
            a MongoDB aggregation pipeline (list of dicts)
        """
        return Match({self._field: {"$exists": True, "$ne": None}}).to_mongo()

    def _kwargs(self):
        return [["field", self._field]]

    @classmethod
    def _params(cls):
        return [{"name": "field", "type": "str"}]


class FilterField(ViewStage):
    """Filters the values of a given field of a document.

    Values of ``field`` for which ``filter`` returns ``False`` are
    replaced with ``None``.

    Examples::

        import fiftyone as fo
        from fiftyone import ViewField as F
        from fiftyone.core.stages import FilterField

        dataset = fo.load_dataset(...)

        #
        # Only include classifications in the `predictions` field (assume it is
        # a `Classification` field) whose `label` is "cat"
        #

        stage = FilterField("predictions", F.label == "cat")
        view = dataset.add_stage(stage)

        #
        # Only include classifications in the `predictions` field (assume it is
        # a `Classification` field) whose `confidence` is greater than 0.8
        #

        stage = FilterField("predictions", F.confidence > 0.8)
        view = dataset.add_stage(stage)

    Args:
        field: the field to filter
        filter: a :class:`fiftyone.core.expressions.ViewExpression` or
            `MongoDB expression <https://docs.mongodb.com/manual/meta/aggregation-quick-reference/#aggregation-expressions>`_
            that returns a boolean describing the filter to apply
    """

    def __init__(self, field, filter):
        self._field = field
        self._filter = filter
        self._validate_params()

    @property
    def field(self):
        """The field to filter."""
        return self._field

    @property
    def filter(self):
        """The filter expression."""
        return self._filter

    def to_mongo(self):
        """Returns the MongoDB version of the stage.

        Returns:
            a MongoDB aggregation pipeline (list of dicts)
        """
        return [
            {
                "$addFields": {
                    self.field: {
                        "$cond": {
                            "if": self._get_mongo_filter(),
                            "then": "$" + self.field,
                            "else": None,
                        }
                    }
                }
            }
        ]

    def _get_mongo_filter(self):
        if isinstance(self._filter, ViewExpression):
            return self._filter.to_mongo(prefix="$" + self.field)

        return self._filter

    def _kwargs(self):
        return [["field", self._field], ["filter", self._get_mongo_filter()]]

    @classmethod
    def _params(self):
        return [
            {"name": "field", "type": "str"},
            {"name": "filter", "type": "dict"},
        ]

    def _validate_params(self):
        if not isinstance(self._filter, (ViewExpression, dict)):
            raise ValueError(
                "Filter must be a ViewExpression or a MongoDB expression; "
                "found '%s'" % self._filter
            )

    def validate(self, sample_collection):
        if self.field == "filepath":
            raise ValueError("Cannot filter required field `filepath`")

        _validate_fields_exist(sample_collection, self.field)


class _FilterListField(FilterField):
    @property
    def _filter_field(self):
        raise NotImplementedError("subclasses must implement `_filter_field`")

    def get_filtered_list_fields(self):
        return [self._filter_field]

    def to_mongo(self):
        """Returns the MongoDB version of the stage.

        Returns:
            a MongoDB aggregation pipeline (list of dicts)
        """
        return [
            {
                "$addFields": {
                    self._filter_field: {
                        "$filter": {
                            "input": "$" + self._filter_field,
                            "cond": self._get_mongo_filter(),
                        }
                    }
                }
            }
        ]

    def _get_mongo_filter(self):
        if isinstance(self._filter, ViewExpression):
            return self._filter.to_mongo(prefix="$$this")

        return self._filter

    def validate(self, sample_collection):
        raise NotImplementedError("subclasses must implement `validate()`")


class FilterClassifications(_FilterListField):
    """Filters the :class:`fiftyone.core.labels.Classification` elements in the
    specified :class:`fiftyone.core.labels.Classifications` field of the
    samples in a view.

    Examples::

        import fiftyone as fo
        from fiftyone import ViewField as F
        from fiftyone.core.stages import FilterClassifications

        dataset = fo.load_dataset(...)

        #
        # Only include classifications in the `predictions` field whose
        # `confidence` greater than 0.8
        #

        stage = FilterClassifications("predictions", F.confidence > 0.8)
        view = dataset.add_stage(stage)

        #
        # Only include classifications in the `predictions` field whose `label`
        # is "cat" or "dog"
        #

        stage = FilterClassifications(
            "predictions", F.label.is_in(["cat", "dog"])
        )
        view = dataset.add_stage(stage)

    Args:
        field: the field to filter, which must be a
            :class:`fiftyone.core.labels.Classifications`
        filter: a :class:`fiftyone.core.expressions.ViewExpression` or
            `MongoDB expression <https://docs.mongodb.com/manual/meta/aggregation-quick-reference/#aggregation-expressions>`_
            that returns a boolean describing the filter to apply
    """

    @property
    def _filter_field(self):
        return self.field + ".classifications"

    def validate(self, sample_collection):
        _validate_field_type(
            sample_collection,
            self.field,
            fof.EmbeddedDocumentField,
            embedded_doc_type=fol.Classifications,
        )


class FilterDetections(_FilterListField):
    """Filters the :class:`fiftyone.core.labels.Detection` elements in the
    specified :class:`fiftyone.core.labels.Detections` field of the samples in
    the stage.

    Examples::

        import fiftyone as fo
        from fiftyone import ViewField as F
        from fiftyone.core.stages import FilterDetections

        dataset = fo.load_dataset(...)

        #
        # Only include detections in the `predictions` field whose `confidence`
        # is greater than 0.8
        #

        stage = FilterDetections("predictions", F.confidence > 0.8)
        view = dataset.add_stage(stage)

        #
        # Only include detections in the `predictions` field whose `label` is
        # "cat" or "dog"
        #

        stage = FilterDetections(
            "predictions", F.label.is_in(["cat", "dog"])
        )
        view = dataset.add_stage(stage)

        #
        # Only include detections in the `predictions` field whose bounding box
        # area is smaller than 0.2
        #

        # bbox is in [top-left-x, top-left-y, width, height] format
        bbox_area = F.bounding_box[2] * F.bounding_box[3]

        stage = FilterDetections("predictions", bbox_area < 0.2)
        view = dataset.add_stage(stage)

    Args:
        field: the field to filter, which must be a
            :class:`fiftyone.core.labels.Detections`
        filter: a :class:`fiftyone.core.expressions.ViewExpression` or
            `MongoDB expression <https://docs.mongodb.com/manual/meta/aggregation-quick-reference/#aggregation-expressions>`_
            that returns a boolean describing the filter to apply
    """

    @property
    def _filter_field(self):
        return self.field + ".detections"

    def validate(self, sample_collection):
        _validate_field_type(
            sample_collection,
            self.field,
            fof.EmbeddedDocumentField,
            embedded_doc_type=fol.Detections,
        )


class Limit(ViewStage):
    """Limits the view to the given number of samples.

    Examples::

        import fiftyone as fo
        from fiftyone.core.stages import Limit

        dataset = fo.load_dataset(...)

        #
        # Only include the first 10 samples in the view
        #

        stage = Limit(10)
        view = dataset.add_stage(stage)

    Args:
        num: the maximum number of samples to return. If a non-positive
            number is provided, an empty view is returned
    """

    def __init__(self, limit):
        self._limit = limit

    @property
    def limit(self):
        """The maximum number of samples to return."""
        return self._limit

    def to_mongo(self):
        """Returns the MongoDB version of the stage.

        Returns:
            a MongoDB aggregation pipeline (list of dicts)
        """
        return [{"$limit": self._limit}]

    def _kwargs(self):
        return [["limit", self._limit]]

    @classmethod
    def _params(cls):
        return [{"name": "limit", "type": "int"}]


class Match(ViewStage):
    """Filters the samples in the stage by the given filter.

    Examples::

        import fiftyone as fo
        from fiftyone import ViewField as F
        from fiftyone.core.stages import Match

        dataset = fo.load_dataset(...)

        #
        # Only include samples whose `filepath` ends with ".jpg"
        #

        stage = Match(F.filepath.ends_with(".jpg"))
        view = dataset.add_stage(stage)

        #
        # Only include samples whose `predictions` field (assume it is a
        # `Classification` field) has `label` of "cat"
        #

        stage = Match(F.predictions.label == "cat"))
        view = dataset.add_stage(stage)

        #
        # Only include samples whose `predictions` field (assume it is a
        # `Detections` field) has at least 5 detections
        #

        stage = Match(F.predictions.detections.length() >= 5)
        view = dataset.add_stage(stage)

        #
        # Only include samples whose `predictions` field (assume it is a
        # `Detections` field) has at least one detection with area smaller
        # than 0.2
        #

        # bbox is in [top-left-x, top-left-y, width, height] format
        pred_bbox = F.predictions.detections.bounding_box
        pred_bbox_area = pred_bbox[2] * pred_bbox[3]

        stage = Match((pred_bbox_area < 0.2).length() > 0)
        view = dataset.add_stage(stage)

    Args:
        filter: a :class:`fiftyone.core.expressions.ViewExpression` or
            `MongoDB expression <https://docs.mongodb.com/manual/meta/aggregation-quick-reference/#aggregation-expressions>`_
            that returns a boolean describing the filter to apply
    """

    def __init__(self, filter):
        self._filter = filter
        self._validate_params()

    @property
    def filter(self):
        """The filter expression."""
        return self._filter

    def to_mongo(self):
        """Returns the MongoDB version of the stage.

        Returns:
            a MongoDB aggregation pipeline (list of dicts)
        """
        return [{"$match": self._get_mongo_filter()}]

    def _get_mongo_filter(self):
        if isinstance(self._filter, ViewExpression):
            return {"$expr": self._filter.to_mongo()}

        return self._filter

    def _kwargs(self):
        return [["filter", self._get_mongo_filter()]]

    def _validate_params(self):
        if not isinstance(self._filter, (ViewExpression, dict)):
            raise ValueError(
                "Filter must be a ViewExpression or a MongoDB expression; "
                "found '%s'" % self._filter
            )

    @classmethod
    def _params(cls):
        return [{"name": "filter", "type": "dict"}]


class MatchTag(ViewStage):
    """Returns a view containing the samples that have the given tag.

    Examples::

        import fiftyone as fo
        from fiftyone.core.stages import MatchTag

        dataset = fo.load_dataset(...)

        #
        # Only include samples that have the "test" tag
        #

        stage = MatchTag("test")
        view = dataset.add_stage(stage)

    Args:
        tag: a tag
    """

    def __init__(self, tag):
        self._tag = tag

    @property
    def tag(self):
        """The tag to match."""
        return self._tag

    def to_mongo(self):
        """Returns the MongoDB version of the stage.

        Returns:
            a MongoDB aggregation pipeline (list of dicts)
        """
        return Match({"tags": self._tag}).to_mongo()

    def _kwargs(self):
        return [["tag", self._tag]]

    @classmethod
    def _params(cls):
        return [{"name": "tag", "type": "str"}]


class MatchTags(ViewStage):
    """Returns a view containing the samples that have any of the given
    tags.

    To match samples that contain a single tag, use :class:`MatchTag`.

    Examples::

        import fiftyone as fo
        from fiftyone.core.stages import MatchTags

        dataset = fo.load_dataset(...)

        #
        # Only include samples that have either the "test" or "validation" tag
        #

        stage = MatchTags(["test", "validation"])
        view = dataset.add_stage(stage)

    Args:
        tags: an iterable of tags
    """

    def __init__(self, tags):
        self._tags = list(tags)

    @property
    def tags(self):
        """The list of tags to match."""
        return self._tags

    def to_mongo(self):
        """Returns the MongoDB version of the stage.

        Returns:
            a MongoDB aggregation pipeline (list of dicts)
        """
        return Match({"tags": {"$in": self._tags}}).to_mongo()

    def _kwargs(self):
        return [["tags", self._tags]]

    @classmethod
    def _params(cls):
        return [{"name": "tags", "type": "list<str>"}]


class Mongo(ViewStage):
    """View stage defined by a raw MongoDB aggregation pipeline.

    See `MongoDB aggregation pipelines <https://docs.mongodb.com/manual/core/aggregation-pipeline/>`_
    for more details.

    Examples::

        import fiftyone as fo
        from fiftyone.core.stages import Mongo

        dataset = fo.load_dataset(...)

        #
        # Extract a view containing the 6th through 15th samples in the dataset
        #

        stage = Mongo([{"$skip": 5}, {"$limit": 10}])
        view = dataset.add_stage(stage)

        #
        # Sort by the number of detections in the `precictions` field of the
        # samples (assume it is a `Detections` field)
        #

        stage = Mongo([
            {
                "$addFields": {
                    "_sort_field": {
                        "$size": {"$ifNull": ["$predictions.detections", []]}
                    }
                }
            },
            {"$sort": {"_sort_field": -1}},
            {"$unset": "_sort_field"}
        ])
        view = dataset.add_stage(stage)

    Args:
        pipeline: a MongoDB aggregation pipeline (list of dicts)
    """

    def __init__(self, pipeline):
        self._pipeline = pipeline

    @property
    def pipeline(self):
        """The MongoDB aggregation pipeline."""
        return self._pipeline

    def to_mongo(self):
        """Returns the MongoDB version of the stage.

        Returns:
            a MongoDB aggregation pipeline (list of dicts)
        """
        return self._pipeline

    def _kwargs(self):
        return [["pipeline", self._pipeline]]

    @classmethod
    def _params(self):
        return [{"name": "pipeline", "type": "dict"}]


class Select(ViewStage):
    """Selects the samples with the given IDs from the view.

    Examples::

        import fiftyone as fo
        from fiftyone.core.stages import Select

        dataset = fo.load_dataset(...)

        #
        # Select the samples with the given IDs from the dataset
        #

        stage = Select([
            "5f3c298768fd4d3baf422d34",
            "5f3c298768fd4d3baf422d35",
            "5f3c298768fd4d3baf422d36",
        ])
        view = dataset.add_stage(stage)

        #
        # Create a view containing the currently selected samples in the App
        #

        session = fo.launch_app(dataset=dataset)

        # Select samples in the App...

        stage = Select(session.selected)
        view = dataset.add_stage(stage)

    Args:
        sample_ids: a sample ID or iterable of sample IDs
    """

    def __init__(self, sample_ids):
        if etau.is_str(sample_ids):
            self._sample_ids = [sample_ids]
        else:
            self._sample_ids = list(sample_ids)

        self._validate_params()

    @property
    def sample_ids(self):
        """The list of sample IDs to select."""
        return self._sample_ids

    def to_mongo(self):
        """Returns the MongoDB version of the stage.

        Returns:
            a MongoDB aggregation pipeline (list of dicts)
        """
        sample_ids = [ObjectId(id) for id in self._sample_ids]
        return Match({"_id": {"$in": sample_ids}}).to_mongo()

    def _kwargs(self):
        return [["sample_ids", self._sample_ids]]

    @classmethod
    def _params(cls):
        return [{"name": "sample_ids", "type": "list<id>|id"}]

    def _validate_params(self):
        # Ensures that ObjectIDs are valid
        self.to_mongo()


class SelectFields(ViewStage):
    """Selects *only* the fields with the given names from the samples in the
    view. All other fields are excluded.

    Note that default sample fields are always selected and will be added if
    not included in ``field_names``.

    Examples::

        import fiftyone as fo
        from fiftyone.core.stages import SelectFields

        dataset = fo.load_dataset(...)

        #
        # Include only the default fields on each sample
        #

        stage = SelectFields()
        view = dataset.add_stage(stage)

        #
        # Include only the `ground_truth` field (and the default fields) on
        # each sample
        #

        stage = SelectFields("ground_truth")
        view = dataset.add_stage(stage)

    Args:
        field_names (None): a field name or iterable of field names to select.
            If not specified, just the default fields will be selected
    """

    def __init__(self, field_names=None):
        default_fields = default_sample_fields(include_private=True)

        if field_names:
            if etau.is_str(field_names):
                field_names = [field_names]

            self._field_names = list(set(field_names) | set(default_fields))
        else:
            self._field_names = list(default_fields)

    @property
    def field_names(self):
        """The list of field names to select."""
        return self._field_names

    def to_mongo(self):
        """Returns the MongoDB version of the stage.

        Returns:
            a MongoDB aggregation pipeline (list of dicts)
        """
        return [{"$project": {fn: True for fn in self.field_names}}]

    def _kwargs(self):
        return [["field_names", self._field_names]]

    @classmethod
    def _params(self):
        return [
            {
                "name": "field_names",
                "type": "list<str>|NoneType",
                "default": "None",
            }
        ]

    def validate(self, sample_collection):
        _validate_fields_exist(sample_collection, self.field_names)


class Shuffle(ViewStage):
    """Randomly shuffles the samples in the view.

    Examples::

        import fiftyone as fo
        from fiftyone.core.stages import Shuffle

        dataset = fo.load_dataset(...)

        #
        # Return a view that contains a randomly shuffled version of the
        # samples in the dataset
        #

        stage = Shuffle()
        view = dataset.add_stage(stage)

        #
        # Shuffle the samples with a set random seed
        #

        stage = Shuffle(seed=51)
        view = dataset.add_stage(stage)

    Args:
        seed (None): an optional random seed to use when shuffling the samples
    """

    def __init__(self, seed=None):
        self._seed = seed
        self._randint = _get_rng(seed).randint(1e7, 1e10)

    @property
    def seed(self):
        """The random seed to use, or ``None``."""
        return self._seed

    def to_mongo(self):
        """Returns the MongoDB version of the stage.

        Returns:
            a MongoDB aggregation pipeline (list of dicts)
        """
        # @todo avoid creating new field here?
        return [
            {"$set": {"_rand_shuffle": {"$mod": [self._randint, "$_rand"]}}},
            {"$sort": {"_rand_shuffle": ASCENDING}},
            {"$unset": "_rand_shuffle"},
        ]

    def _kwargs(self):
        return [["seed", self._seed]]

    @classmethod
    def _params(self):
        return [{"name": "seed", "type": "float|NoneType", "default": "None"}]


class Skip(ViewStage):
    """Omits the given number of samples from the head of the view.

    Examples::

        import fiftyone as fo
        from fiftyone.core.stages import Skip

        dataset = fo.load_dataset(...)

        #
        # Omit the first 10 samples from the dataset
        #

        stage = Skip(10)
        view = dataset.add_stage(stage)

    Args:
        skip: the number of samples to skip. If a non-positive number is
            provided, no samples are omitted
    """

    def __init__(self, skip):
        self._skip = skip

    @property
    def skip(self):
        """The number of samples to skip."""
        return self._skip

    def to_mongo(self):
        """Returns the MongoDB version of the stage.

        Returns:
            a MongoDB aggregation pipeline (list of dicts)
        """
        return [{"$skip": self._skip}]

    def _kwargs(self):
        return [["skip", self._skip]]

    @classmethod
    def _params(cls):
        return [{"name": "skip", "type": "int"}]


class SortBy(ViewStage):
    """Sorts the samples in the view by the given field or expression.

    When sorting by an expression, ``field_or_expr`` can either be a
    :class:`fiftyone.core.expressions.ViewExpression` or a
    `MongoDB expression <https://docs.mongodb.com/manual/meta/aggregation-quick-reference/#aggregation-expressions>`_
    that defines the quantity to sort by.

    Examples::

        import fiftyone as fo
        from fiftyone import ViewField as F
        from fiftyone.core.stages import SortBy

        dataset = fo.load_dataset(...)

        #
        # Sorts the samples in descending order by the `confidence` of their
        # `predictions` field (assume it is a `Classification` field)
        #

        stage = SortBy("predictions.confidence", reverse=True)
        view = dataset.add_stage(stage)

        #
        # Sorts the samples in ascending order by the number of detections in
        # their `predictions` field (assume it is a `Detections` field) whose
        # bounding box area is at most 0.2
        #

        # bbox is in [top-left-x, top-left-y, width, height] format
        pred_bbox = F.predictions.detections.bounding_box
        pred_bbox_area = pred_bbox[2] * pred_bbox[3]

        stage = SortBy((pred_bbox_area < 0.2).length())
        view = dataset.add_stage(stage)

    Args:
        field_or_expr: the field or expression to sort by
        reverse (False): whether to return the results in descending order
    """

    def __init__(self, field_or_expr, reverse=False):
        self._field_or_expr = field_or_expr
        self._reverse = reverse

    @property
    def field_or_expr(self):
        """The field or expression to sort by."""
        return self._field_or_expr

    @property
    def reverse(self):
        """Whether to return the results in descending order."""
        return self._reverse

    def to_mongo(self):
        """Returns the MongoDB version of the stage.

        Returns:
            a MongoDB aggregation pipeline (list of dicts)
        """
        order = DESCENDING if self._reverse else ASCENDING

        field_or_expr = self._get_mongo_field_or_expr()

        if not isinstance(field_or_expr, dict):
            return [{"$sort": {field_or_expr: order}}]

        return [
            {"$addFields": {"_sort_field": field_or_expr}},
            {"$sort": {"_sort_field": order}},
            {"$unset": "_sort_field"},
        ]

    def _get_mongo_field_or_expr(self):
        if isinstance(self._field_or_expr, ViewField):
            return self._field_or_expr.name

        if isinstance(self._field_or_expr, ViewExpression):
            return self._field_or_expr.to_mongo()

        return self._field_or_expr

    def _kwargs(self):
        return [
            ["field_or_expr", self._get_mongo_field_or_expr()],
            ["reverse", self._reverse],
        ]

    @classmethod
    def _params(cls):
        return [
            {"name": "field_or_expr", "type": "dict|str"},
            {"name": "reverse", "type": "bool", "default": "False"},
        ]

    def validate(self, sample_collection):
        if etau.is_str(self._field_or_expr):
            _validate_fields_exist(sample_collection, self._field_or_expr)


class Take(ViewStage):
    """Randomly samples the given number of samples from the view.

    Examples::

        import fiftyone as fo
        from fiftyone.core.stages import Take

        dataset = fo.load_dataset(...)

        #
        # Take 10 random samples from the dataset
        #

        stage = Take(10)
        view = dataset.add_stage(stage)

        #
        # Take 10 random samples from the dataset with a set seed
        #

        stage = Take(10, seed=51)
        view = dataset.add_stage(stage)

    Args:
        size: the number of samples to return. If a non-positive number is
            provided, an empty view is returned
        seed (None): an optional random seed to use when selecting the samples
    """

    def __init__(self, size, seed=None):
        self._seed = seed
        self._size = size
        self._randint = _get_rng(seed).randint(1e7, 1e10)

    @property
    def size(self):
        """The number of samples to return."""
        return self._size

    @property
    def seed(self):
        """The random seed to use, or ``None``."""
        return self._seed

    def to_mongo(self):
        """Returns the MongoDB version of the stage.

        Returns:
            a MongoDB aggregation pipeline (list of dicts)
        """
        if self._size <= 0:
            return Match({"_id": None}).to_mongo()

        # @todo avoid creating new field here?
        return [
            {"$set": {"_rand_take": {"$mod": [self._randint, "$_rand"]}}},
            {"$sort": {"_rand_take": ASCENDING}},
            {"$limit": self._size},
            {"$unset": "_rand_take"},
        ]

    def _kwargs(self):
        return [["size", self._size], ["seed", self._seed]]

    @classmethod
    def _params(cls):
        return [
            {"name": "size", "type": "int"},
            {"name": "seed", "type": "float|NoneType", "default": "None"},
        ]


def _get_rng(seed):
    if seed is None:
        return random

    _random = random.Random()
    _random.seed(seed)
    return _random


def _validate_fields_exist(sample_collection, field_or_fields):
    if etau.is_str(field_or_fields):
        field_or_fields = [field_or_fields]

    schema = sample_collection.get_field_schema()
    for field_name in field_or_fields:
        if field_name not in schema:
            raise ViewStageError("Field '%s' does not exist" % field_name)


def _validate_field_type(
    sample_collection, field_name, ftype, embedded_doc_type=None
):
    schema = sample_collection.get_field_schema()

    if field_name not in schema:
        raise ViewStageError("Field '%s' does not exist" % field_name)

    field = schema[field_name]

    if embedded_doc_type is not None:
        if not isinstance(field, fof.EmbeddedDocumentField) or (
            field.document_type is not embedded_doc_type
        ):
            raise ViewStageError(
                "Field '%s' must be an instance of %s; found %s"
                % (
                    field_name,
                    fof.EmbeddedDocumentField(embedded_doc_type),
                    field,
                )
            )
    else:
        if not isinstance(field, ftype):
            raise ViewStageError(
                "Field '%s' must be an instance of %s; found %s"
                % (field_name, ftype, field)
            )


class _ViewStageRepr(reprlib.Repr):
    def repr_ViewExpression(self, expr, level):
        return self.repr1(expr.to_mongo(), level=level - 1)


_repr = _ViewStageRepr()
_repr.maxlevel = 2
_repr.maxdict = 3
_repr.maxlist = 3
_repr.maxtuple = 3
_repr.maxset = 3
_repr.maxstring = 30
_repr.maxother = 30


# Simple registry for the server to grab available view stages
_STAGES = [
    Exclude,
    ExcludeFields,
    Exists,
    FilterField,
    FilterClassifications,
    FilterDetections,
    Limit,
    Match,
    MatchTag,
    MatchTags,
    Mongo,
    Shuffle,
    Select,
    SelectFields,
    Skip,
    SortBy,
    Take,
]<|MERGE_RESOLUTION|>--- conflicted
+++ resolved
@@ -244,8 +244,7 @@
     def _params(self):
         return [{"name": "field_names", "type": "list<str>"}]
 
-<<<<<<< HEAD
-    def _validate(self):
+    def _validate_params(self):
         default_fields = set(default_sample_fields())
         for field_name in self._field_names:
             if field_name.startswith("_"):
@@ -257,14 +256,6 @@
                 raise ValueError(
                     "Cannot exclude default field '%s'" % field_name
                 )
-=======
-    def _validate_params(self):
-        invalid_fields = set(self._field_names) & set(default_sample_fields())
-        if invalid_fields:
-            raise ValueError(
-                "Cannot exclude default fields: %s" % list(invalid_fields)
-            )
->>>>>>> 441218d3
 
     def validate(self, sample_collection):
         _validate_fields_exist(sample_collection, self.field_names)

"""
Sample media utilities.

| Copyright 2017-2020, Voxel51, Inc.
| `voxel51.com <https://voxel51.com/>`_
|
"""
import eta.core.image as etai
import eta.core.video as etav


<<<<<<< HEAD
class MediaType(object):
    """Media type enum.

    Attributes:
        IMAGE ("image"): image media
        VIDEO ("video"): video media
        OTHER ("-"): other media
    """

    IMAGE = "image"
    VIDEO = "video"
    OTHER = "-"
=======
VIDEO = "video"
IMAGE = "image"
>>>>>>> eb3e07f3


def validate_field_against_media_type(
    media_type, ftype, embedded_doc_type=None
):
    """Validates that a field is compliant with the given media type.

    Args:
        media_type: a :class:`MediaType` value
        ftype: the field type. Must be a subclass of
            :class:`fiftyone.core.fields.Field`
        embedded_doc_type (None): the
            :class:`fiftyone.core.odm.BaseEmbeddedDocument` type of the
            field. Used only when ``ftype`` is an embedded
            :class:`fiftyone.core.fields.EmbeddedDocumentField`

    Raises:
        :class:`MediaTypeError` if the field is not compliant with the media
        type
    """
    # @todo avoid circular dependency
    import fiftyone.core.fields as fof
    import fiftyone.core.labels as fol

    is_image_field = False

    if issubclass(ftype, fof.ImageLabelsField):
        is_image_field = True

    if embedded_doc_type is not None and issubclass(
        embedded_doc_type, fol.ImageLabel
    ):
        is_image_field = True

    if is_image_field and media_type != MediaType.IMAGE:
        if embedded_doc_type is not None:
            field_str = "%s(%s)" % (ftype.__name__, embedded_doc_type.__name__)
        else:
            field_str = ftype.__name__

        raise MediaTypeError(
            "Field %s is not compatible with media type '%s'"
            % (field_str, media_type)
        )


def get_media_type(filepath):
    """Gets the :class:`MediaType` for the given filepath.

    Args:
        filepath: a filepath

    Returns:
        a :class:`MediaType` value
    """
    # @todo use `etav.is_supported_video_file` instead?
    if etav.is_video_mime_type(filepath):
        return MediaType.VIDEO

    # @todo use `etai.is_supported_image` instead?
    if etai.is_image_mime_type(filepath):
        return MediaType.IMAGE

    return MediaType.OTHER


class MediaTypeError(TypeError):
    """Exception raised when a problem with media types is encountered."""

    pass<|MERGE_RESOLUTION|>--- conflicted
+++ resolved
@@ -9,7 +9,11 @@
 import eta.core.video as etav
 
 
-<<<<<<< HEAD
+# @todo deprecate in favor of MediaType?
+VIDEO = "video"
+IMAGE = "image"
+
+
 class MediaType(object):
     """Media type enum.
 
@@ -22,10 +26,6 @@
     IMAGE = "image"
     VIDEO = "video"
     OTHER = "-"
-=======
-VIDEO = "video"
-IMAGE = "image"
->>>>>>> eb3e07f3
 
 
 def validate_field_against_media_type(

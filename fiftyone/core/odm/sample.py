--- conflicted
+++ resolved
@@ -51,11 +51,8 @@
 from functools import wraps
 import json
 import numbers
-<<<<<<< HEAD
+import os
 import random
-=======
-import os
->>>>>>> 08f6466f
 
 from bson import json_util
 from bson.binary import Binary

--- conflicted
+++ resolved
@@ -173,25 +173,8 @@
         """
         raise NotImplementedError("Subclass must implement add_field()")
 
-<<<<<<< HEAD
     def get_field(self, field_name):
         """Gets the field for the sample.
-=======
-    def delete_field(self, field_name):
-        """Delete an existing field from the dataset
-
-        Args:
-            field_name: the string name of the field to delete
-        """
-        raise NotImplementedError("Subclass must implement")
-
-    @property
-    def dataset_name(self):
-        """The name of the dataset to which this sample belongs, or ``None`` if
-        it has not been added to a dataset.
-        """
-        raise NotImplementedError("Subclass must implement")
->>>>>>> 5da70413
 
         Args:
             field_name: the name of the field to add
@@ -221,20 +204,20 @@
         """
         if field_name.startswith("_"):
             raise ValueError(
-                "Invalid field name: '%s'. Field name cannot start with '_'"
+                "Invalid field name: '%s'. Field names cannot start with '_'"
                 % field_name
             )
 
         if hasattr(self, field_name) and field_name not in self._fields:
-            raise ValueError("Cannot set reserve word '%s'" % field_name)
+            raise ValueError("Cannot use reserved keyword '%s'" % field_name)
 
         if field_name not in self._fields:
             if create:
                 self._add_implied_field(field_name, value)
             else:
                 raise ValueError(
-                    "Sample does not have field '%s'. Use `create=True` to"
-                    " create a new field."
+                    "Sample does not have field '%s'. Use `create=True` to "
+                    "create a new field"
                 )
 
         return self.__setattr__(field_name, value)
@@ -243,12 +226,20 @@
         """Clears the value of a field of the sample.
 
         Args:
-            field_name: the string name of the field to clear
+            field_name: the name of the field to clear
 
         Raises:
             KeyError: if the field name is not valid
         """
-        raise NotImplementedError("Subclass must implement")
+        raise NotImplementedError("Subclass must implement clear_field()")
+
+    def delete_field(self, field_name):
+        """Deletes the field from the dataset.
+
+        Args:
+            field_name: the name of the field to delete
+        """
+        raise NotImplementedError("Subclass must implement delete_field()")
 
     @staticmethod
     def _get_field_schema(cls_or_self, ftype=None):

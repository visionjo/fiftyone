--- conflicted
+++ resolved
@@ -6,11 +6,7 @@
 |
 """
 from copy import copy
-<<<<<<< HEAD
 from datetime import datetime
-=======
-from itertools import repeat
->>>>>>> 61dba5a9
 import logging
 from multiprocessing.pool import ThreadPool
 import os

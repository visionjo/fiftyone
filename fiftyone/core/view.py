--- conflicted
+++ resolved
@@ -106,46 +106,6 @@
         view._pipeline = deepcopy(self._pipeline)
         return view
 
-<<<<<<< HEAD
-=======
-    def add_stage(self, stage):
-        """Adds a :class:`fiftyone.core.stages.ViewStage` to the current view,
-        returning a new view.
-
-        Args:
-            stage: a :class:`fiftyone.core.stages.ViewStage`
-        """
-        return self._copy_with_new_stage(stage)
-
-    def aggregate(self, pipeline=None):
-        """Calls the current MongoDB aggregation pipeline on the view.
-
-        Args:
-            pipeline (None): an optional aggregation pipeline (list of dicts)
-                to append to the view's pipeline before aggregation.
-
-        Returns:
-            an iterable over the aggregation result
-        """
-        if pipeline is None:
-            pipeline = []
-
-        return self._dataset.aggregate(
-            [s.to_mongo() for s in self._pipeline] + pipeline
-        )
-
-    def serialize(self):
-        """Serializes the view.
-
-        Returns:
-            a JSON representation of the view
-        """
-        return {
-            "dataset": self._dataset.serialize(),
-            "view": json_util.dumps([s._serialize() for s in self._pipeline]),
-        }
-
->>>>>>> e42a26d7
     def summary(self):
         """Returns a string summary of the view.
 
@@ -460,7 +420,7 @@
         if pipeline is None:
             pipeline = []
 
-        return self._dataset._get_query_set().aggregate(
+        return self._dataset.aggregate(
             [s.to_mongo() for s in self._pipeline] + pipeline
         )
 

--- conflicted
+++ resolved
@@ -218,16 +218,13 @@
         """Returns a :class:`fiftyone.core.view.DatasetView` containing the
         entire dataset.
 
-<<<<<<< HEAD
+        Returns:
+            a :class:`fiftyone.core.view.DatasetView`
+        """
+        return fov.DatasetView(self)
+
     def serialize(self):
         return {"name": self.name}
-
-    # PRIVATE #################################################################
-=======
-        Returns:
-            a :class:`fiftyone.core.view.DatasetView`
-        """
-        return fov.DatasetView(self)
 
     @classmethod
     def from_image_classification_samples(
@@ -275,7 +272,6 @@
         return cls.from_labeled_image_samples(
             samples, name=name, group=group, sample_parser=sample_parser
         )
->>>>>>> 3ce75162
 
     @classmethod
     def from_image_detection_samples(

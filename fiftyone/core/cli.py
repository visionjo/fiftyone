--- conflicted
+++ resolved
@@ -131,15 +131,9 @@
                     "No config file found at '%s'.\n"
                     % foc.FIFTYONE_CONFIG_PATH
                 )
-<<<<<<< HEAD
 
             return
 
-=======
-
-            return
-
->>>>>>> b664f8d7
         if args.field:
             field = getattr(fo.config, args.field)
             if etau.is_str(field):

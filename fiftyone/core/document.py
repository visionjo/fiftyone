"""
Core module for serializable database documents.

This is an extension of `eta.core.serial.Serializable` class that provides
additional functionality centered around `Document` objects, which are
serializables that can be inserted and read from the MongoDB database.

Important functionality includes:
- access to the ID which is automatically generated when the Document is
    inserted in the database
- access to the dataset (collection) name which is similarly populated when
    the sample is inserted into a dataset (collection)
- default reflective serialization when storing to the database

| Copyright 2017-2020, Voxel51, Inc.
| `voxel51.com <https://voxel51.com/>`_
|
"""
# pragma pylint: disable=redefined-builtin
# pragma pylint: disable=unused-wildcard-import
# pragma pylint: disable=wildcard-import
from __future__ import absolute_import
from __future__ import division
from __future__ import print_function
from __future__ import unicode_literals
from builtins import *

# pragma pylint: enable=redefined-builtin
# pragma pylint: enable=unused-wildcard-import
# pragma pylint: enable=wildcard-import

from bson.objectid import ObjectId

import eta.core.serial as etas


def insert_one(collection, document):
<<<<<<< HEAD
    # @todo(Tyler) include collection.name when serializing
    result = collection.insert_one(document.serialize())
    document._set_id(result.inserted_id)
=======
    result = collection.insert_one(document._to_db_dict())
    document._set_db_attrs(result.inserted_id, collection)
>>>>>>> 8d53534f
    return result


def insert_many(collection, documents):
<<<<<<< HEAD
    result = collection.insert_many([d.serialize() for d in documents])
=======
    result = collection.insert_many(
        [document._to_db_dict() for document in documents]
    )
>>>>>>> 8d53534f
    for inserted_id, document in zip(result.inserted_ids, documents):
        document._set_db_attrs(inserted_id, collection)


def update_one(collection, document, update):
    """Returns True if the document was updated, False, otherwise"""
    result = collection.update_one({"_id": ObjectId(document.id)}, update)
    return result.modified_count == 1


def delete_one(collection, document_id):
    """Returns True if the document was deleted, False, otherwise"""
    result = collection.delete_one({"_id": ObjectId(document_id)})
    return result.deleted_count == 1


class Document(etas.Serializable):
<<<<<<< HEAD
    """Base class for objects that are serialized to the database.

    This class adds functionality to ``eta.core.serial.Serializable`` to
    provide an  `_id` field which is populated when a document is added to the
=======
    """Adds additional functionality to Serializable class to handle `_id` and
    `_collection` fields which are created when a document is added to the
>>>>>>> 8d53534f
    database.
    """

    def __init__(self):
        self._id = None
<<<<<<< HEAD
=======
        self._collection = None
>>>>>>> 8d53534f

    @property
    def id(self):
        """The ID of the document.

        Implementation details:

            - the ID of a document is automatically populated when it is added
              to the database

            - the ID is of a document is ``None`` if it has not been added to
              the database

            - the ID is a 12 byte value consisting of the concatentation of the
              following:

                - a 4 byte timestamp representing the document's commit time,
                  measured in seconds since epoch

                - a 5 byte random value

                - a 3 byte incrementing counter, initialized to a random value
        """
        return self._id

    @property
    def collection_name(self):
        """The name of the collection that the document has been inserted into.
        Returns None if it has not been inserted in the database.
        """
        if self._collection:
            return self._collection.name
        return None

    @property
    def ingest_time(self):
        """The time the document was added to the database, or ``None`` if it
        has not been added to the database.
        """
        if self.id:
            return ObjectId(self.id).generation_time

<<<<<<< HEAD
        return None

    @classmethod
    def from_dict(cls, d):
        """Constructs a `class`:Document` from a JSON dictionary.

        *IMPORTANT*: all subclasses must call this superclass method to ensure
        that the document's ``_id`` field is appropriately set.

        Args:
            d: a JSON dictionary

        Returns:
            a `class`:Document`
        """
        document = cls._from_dict(d)

        _id = d.get("_id", None)
        if _id:
            document._set_id(_id)

        return document

    @classmethod
    def _from_dict(cls, d, **kwargs):
        """Internal implementation of :func:`Document.from_dict`.

        Subclasses should implement this method, not
        :func:`Document.from_dict`.

        Args:
            d: a JSON dictionary representation of a :class:`Document`
            **kwargs: keyword arguments for :class:`Document` that have already
                been parsed

        Returns:
            a :class:`Document`
        """
        raise NotImplementedError("Subclass must implement _from_dict()")

    def _set_id(self, _id):
        self._id = str(_id)
=======
    # PRIVATE #################################################################

    def _set_db_attrs(self, id, collection):
        """This should only be set when reading from the database or updating
        an in memory Document that has been inserted/deleted/updated in the
        database.
        """
        self._id = str(id)
        self._collection = collection
        return self

    def _to_db_dict(self):
        """Serialize for insertion into a MongoDB database"""
        return self.serialize(reflective=True)

    @classmethod
    def _from_db_dict(cls, collection, d):
        """De-serialize from a MongoDB database"""
        if d is None:
            return d
        document_id = d.pop("_id")
        document = cls.from_dict(d)
        document._set_db_attrs(document_id, collection)
        return document
>>>>>>> 8d53534f
<|MERGE_RESOLUTION|>--- conflicted
+++ resolved
@@ -35,60 +35,70 @@
 
 
 def insert_one(collection, document):
-<<<<<<< HEAD
-    # @todo(Tyler) include collection.name when serializing
+    """Inserts the given document into the collection.
+
+    Args:
+        collection: a ``pymongo.collection``
+        document: a :class:`fiftyone.core.document.Document`
+    """
     result = collection.insert_one(document.serialize())
-    document._set_id(result.inserted_id)
-=======
-    result = collection.insert_one(document._to_db_dict())
     document._set_db_attrs(result.inserted_id, collection)
->>>>>>> 8d53534f
     return result
 
 
 def insert_many(collection, documents):
-<<<<<<< HEAD
+    """Inserts the given documents into the collection.
+
+    Args:
+        collection: a ``pymongo.collection``
+        document: an iterable of :class:`fiftyone.core.document.Document`
+            instances
+    """
     result = collection.insert_many([d.serialize() for d in documents])
-=======
-    result = collection.insert_many(
-        [document._to_db_dict() for document in documents]
-    )
->>>>>>> 8d53534f
     for inserted_id, document in zip(result.inserted_ids, documents):
         document._set_db_attrs(inserted_id, collection)
 
 
 def update_one(collection, document, update):
-    """Returns True if the document was updated, False, otherwise"""
+    """Updates the given document in the collection.
+
+    Args:
+        collection: a ``pymongo.collection``
+        document: a :class:`fiftyone.core.document.Document`
+        update: an update dict
+
+    Returns:
+        True/False whether the document was modified
+    """
     result = collection.update_one({"_id": ObjectId(document.id)}, update)
     return result.modified_count == 1
 
 
 def delete_one(collection, document_id):
-    """Returns True if the document was deleted, False, otherwise"""
+    """Updates the given document in the collection.
+
+    Args:
+        collection: a ``pymongo.collection``
+        document_id: the ``_id`` of the :class:`fiftyone.core.document.Document`
+
+    Returns:
+        True/False whether the document was deleted
+    """
     result = collection.delete_one({"_id": ObjectId(document_id)})
     return result.deleted_count == 1
 
 
 class Document(etas.Serializable):
-<<<<<<< HEAD
     """Base class for objects that are serialized to the database.
 
     This class adds functionality to ``eta.core.serial.Serializable`` to
-    provide an  `_id` field which is populated when a document is added to the
-=======
-    """Adds additional functionality to Serializable class to handle `_id` and
-    `_collection` fields which are created when a document is added to the
->>>>>>> 8d53534f
-    database.
+    provide `_id` and `_collection` fields which are populated when a document
+    is added to the database.
     """
 
     def __init__(self):
         self._id = None
-<<<<<<< HEAD
-=======
         self._collection = None
->>>>>>> 8d53534f
 
     @property
     def id(self):
@@ -131,7 +141,6 @@
         if self.id:
             return ObjectId(self.id).generation_time
 
-<<<<<<< HEAD
         return None
 
     @classmethod
@@ -150,8 +159,8 @@
         document = cls._from_dict(d)
 
         _id = d.get("_id", None)
-        if _id:
-            document._set_id(_id)
+        _collection = d.get("_collection", None)
+        document._set_db_attrs(_id, _collection)
 
         return document
 
@@ -172,31 +181,6 @@
         """
         raise NotImplementedError("Subclass must implement _from_dict()")
 
-    def _set_id(self, _id):
+    def _set_db_attrs(self, _id, _collection):
         self._id = str(_id)
-=======
-    # PRIVATE #################################################################
-
-    def _set_db_attrs(self, id, collection):
-        """This should only be set when reading from the database or updating
-        an in memory Document that has been inserted/deleted/updated in the
-        database.
-        """
-        self._id = str(id)
-        self._collection = collection
-        return self
-
-    def _to_db_dict(self):
-        """Serialize for insertion into a MongoDB database"""
-        return self.serialize(reflective=True)
-
-    @classmethod
-    def _from_db_dict(cls, collection, d):
-        """De-serialize from a MongoDB database"""
-        if d is None:
-            return d
-        document_id = d.pop("_id")
-        document = cls.from_dict(d)
-        document._set_db_attrs(document_id, collection)
-        return document
->>>>>>> 8d53534f
+        self._collection = _collection
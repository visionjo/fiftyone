"""
Dataset samples.

| Copyright 2017-2020, Voxel51, Inc.
| `voxel51.com <https://voxel51.com/>`_
|
"""
from collections import defaultdict
from copy import deepcopy
import os
import six
import weakref

import eta.core.serial as etas
import eta.core.utils as etau
import eta.core.video as etav

import fiftyone.core.fields as fof
import fiftyone.core.frame as fofr
import fiftyone.core.frame_utils as fofu
import fiftyone.core.metadata as fom
import fiftyone.core.media as fomm
import fiftyone.core.odm as foo
from fiftyone.core._sample import _Sample


class _DatasetSample(_Sample):
    def __getattr__(self, name):
        if name == "frames" and self.media_type == fomm.VIDEO:
            return self._frames.serve(self)
        return super().__getattr__(name)

    def __getitem__(self, field_name):
<<<<<<< HEAD
        if fofu.is_frame_number(field_name):
            if self.media_type == fomm.VIDEO:
                return self.frames[field_name]
            raise KeyError("only str's allowed")
        if field_name == "frames" and self.media_type == fomm.VIDEO:
            return self._frames.serve(self)
=======
        if fofu.is_frame_number(field_name) and self.media_type == "video":
            return self.frames[field_name]

>>>>>>> ee28ed95
        try:
            return self.get_field(field_name)
        except AttributeError:
            raise KeyError(
                "%s has no field '%s'" % (self.__class__.__name__, field_name)
            )

    def __setitem__(self, field_name, value):
<<<<<<< HEAD
        if fofu.is_frame_number(field_name):
            if self.media_type == fomm.VIDEO:
                self.frames[field_name] = value
                return
            raise KeyError("only str's allowed")
=======
        if fofu.is_frame_number(field_name) and (self.media_type == "video"):
            self.frames[field_name] = value
            return

>>>>>>> ee28ed95
        self._secure_media(field_name, value)
        self.set_field(field_name, value=value)

    @property
    def filename(self):
        """The basename of the data filepath."""
        return os.path.basename(self.filepath)

    def compute_metadata(self):
        """Populates the ``metadata`` field of the sample."""
        if self.media_type == "image":
            self.metadata = fom.ImageMetadata.build_for(self.filepath)
        elif self.media_type == "video":
            self.metadata = fom.VideoMetadata.build_for(self.filepath)
        else:
            self.metadata = fom.Metadata.build_for(self.filepath)

        self.save()

    def _secure_media(self, field_name, value):
        if field_name == "media_type":
            raise fomm.MediaTypeError(
                "Cannot modify 'media_type' field; it is automatically "
                "derived from the 'filepath' of the sample"
            )

        if field_name == "filepath":
            value = os.path.abspath(os.path.expanduser(value))
            # pylint: disable=no-member
            new_media_type = fomm.get_media_type(value)
            if self.media_type != new_media_type:
                raise fomm.MediaTypeError(
                    "A sample's 'filepath' can be changed, but its media type "
                    "cannot; current '%s', new '%s'"
                    % (self.media_type, new_media_type)
                )

        if value is not None:
            # pylint: disable=no-member
            try:
                frame_doc_cls = self._dataset._frame_doc_cls
            except:
                frame_doc_cls = None

            fomm.validate_field_against_media_type(
                self.media_type,
                **foo.get_implied_field_kwargs(
                    value, frame_doc_cls=frame_doc_cls
                )
            )


class Sample(_DatasetSample):
    """A sample in a :class:`fiftyone.core.dataset.Dataset`.

    Samples store all information associated with a particular piece of data in
    a dataset, including basic metadata about the data, one or more sets of
    labels (ground truth, user-provided, or FiftyOne-generated), and additional
    features associated with subsets of the data and/or label sets.

    Args:
        filepath: the path to the data on disk. The path is converted to an
            absolute path (if necessary) via
            ``os.path.abspath(os.path.expanduser(filepath))``
        tags (None): a list of tags for the sample
        metadata (None): a :class:`fiftyone.core.metadata.Metadata` instance
        **kwargs: additional fields to dynamically set on the sample
    """

    # Instance references keyed by [collection_name][sample_id]
    _instances = defaultdict(weakref.WeakValueDictionary)

    def __init__(self, filepath, tags=None, metadata=None, **kwargs):
        self._doc = foo.NoDatasetSampleDocument(
            filepath=filepath, tags=tags, metadata=metadata, **kwargs
        )
        assert self.media_type is not None
        if self.media_type == fomm.VIDEO:
            self._frames = fofr.Frames()
        super().__init__()

    def __str__(self):
        return repr(self)

    def __repr__(self):
        kwargs = {}
        if self.media_type == fomm.VIDEO:
            kwargs["frames"] = self._frames.serve(self).__repr__()
        return self._doc.fancy_repr(
            class_name=self.__class__.__name__, **kwargs
        )

    def __iter__(self):
        return self._frames.serve(self).__iter__()

    @classmethod
    def from_doc(cls, doc, dataset=None):
        """Creates an instance of the :class:`Sample` class backed by the given
        document.

        Args:
            doc: a :class:`fiftyone.core.odm.SampleDocument`
            dataset: the :class:`fiftyone.core.dataset.Dataset` that the sample
                belongs to

        Returns:
            a :class:`Sample`
        """
        if isinstance(doc, foo.NoDatasetSampleDocument):
            sample = cls.__new__(cls)
            sample._dataset = None
            sample._doc = doc
            return sample

        if not doc.id:
            raise ValueError("`doc` is not saved to the database.")

        try:
            # Get instance if exists
            sample = cls._instances[doc.collection_name][str(doc.id)]
        except KeyError:
            sample = cls.__new__(cls)
            sample._doc = None  # set to prevent RecursionError
            if dataset is None:
                raise ValueError(
                    "`dataset` arg must be provided if sample is in a dataset"
                )
            sample._set_backing_doc(doc, dataset=dataset)

        return sample

    @classmethod
    def from_dict(cls, d):
        """Loads the sample from a JSON dictionary.

        The returned sample will not belong to a dataset.

        Returns:
            a :class:`Sample`
        """
        doc = foo.NoDatasetSampleDocument.from_dict(d, extended=True)
        return cls.from_doc(doc)

    @classmethod
    def from_json(cls, s):
        """Loads the sample from a JSON string.

        Args:
            s: the JSON string

        Returns:
            a :class:`Sample`
        """
        doc = foo.NoDatasetSampleDocument.from_json(s)
        return cls.from_doc(doc)

    @classmethod
    def _save_dataset_samples(cls, collection_name):
        """Saves all changes to in-memory sample instances that belong to the
        specified collection.

        Args:
            collection_name: the name of the MongoDB collection
        """
        for sample in cls._instances[collection_name].values():
            sample.save()

    @classmethod
    def _reload_dataset_sample(cls, collection_name, sample_id):
        """Reloads the fields for the in-memory sample instance that belong to
        the specified collection.

        If the sample does not exist in-memory, nothing is done.

        Args:
            collection_name: the name of the MongoDB collection
            sample_id: the sample ID

        Returns:
            True/False whether the sample was reloaded
        """
        dataset_instances = cls._instances[collection_name]
        sample = dataset_instances.get(sample_id, None)
        if sample:
            sample.reload()
            return True

        return False

    @classmethod
    def _reload_dataset_samples(cls, collection_name):
        """Reloads the fields for in-memory sample instances that belong to the
        specified collection.

        Args:
            collection_name: the name of the MongoDB collection
        """
        for sample in cls._instances[collection_name].values():
            sample.reload()

    @classmethod
    def _rename_field(cls, collection_name, field_name, new_field_name):
        """Renames any field values for in-memory sample instances that belong
        to the specified collection.

        Args:
            collection_name: the name of the MongoDB collection
            field_name: the name of the field to rename
            new_field_name: the new field name
        """
        for sample in cls._instances[collection_name].values():
            data = sample._doc._data
            data[new_field_name] = data.pop(field_name, None)

    @classmethod
    def _purge_field(cls, collection_name, field_name):
        """Removes values for the given field from all in-memory sample
        instances that belong to the specified collection.

        Args:
            collection_name: the name of the MongoDB collection
            field_name: the name of the field to purge
        """
        for sample in cls._instances[collection_name].values():
            sample._doc._data.pop(field_name, None)

    def _set_backing_doc(self, doc, dataset=None):
        """Sets the backing doc for the sample.

        Args:
            doc: a :class:`fiftyone.core.odm.SampleDocument`
            dataset (None): the :class:`fiftyone.core.dataset.Dataset` to which
                the sample belongs, if any
        """
        if isinstance(self._doc, foo.DatasetSampleDocument):
            raise TypeError("Sample already belongs to a dataset")

        if not isinstance(doc, foo.DatasetSampleDocument):
            raise TypeError(
                "Backing doc must be an instance of %s; found %s"
                % (foo.DatasetSampleDocument, type(doc))
            )

        # Ensure the doc is saved to the database
        if not doc.id:
            doc.save()

        self._doc = doc

        # Save weak reference
        dataset_instances = self._instances[doc.collection_name]
        if self.id not in dataset_instances:
            dataset_instances[self.id] = self

        self._dataset = dataset

    @classmethod
    def _reset_backing_docs(cls, collection_name, sample_ids):
        """Resets the samples' backing documents to
        :class:`fiftyone.core.odm.NoDatasetSampleDocument` instances.

        Args:
            collection_name: the name of the MongoDB collection
            sample_ids: a list of sample IDs
        """
        dataset_instances = cls._instances[collection_name]
        for sample_id in sample_ids:
            sample = dataset_instances.pop(sample_id, None)
            if sample is not None:
                sample._reset_backing_doc()

    @classmethod
    def _reset_all_backing_docs(cls, collection_name):
        """Resets the sample's backing document to a
        :class:`fiftyone.core.odm.NoDatasetSampleDocument` instance for all
        samples in the specified collection.

        Args:
            collection_name: the name of the MongoDB collection
        """
        if collection_name not in cls._instances:
            return

        dataset_instances = cls._instances.pop(collection_name)
        for sample in dataset_instances.values():
            sample._reset_backing_doc()

    def _reset_backing_doc(self):
        self._doc = self.copy()._doc
        self._dataset = None


class SampleView(_DatasetSample):
    """A view of a sample returned by a:class:`fiftyone.core.view.DatasetView`.

    SampleViews should never be created manually, only returned by dataset
    views. Sample views differ from samples similar to how dataset views differ
    from datasets:

    -   A sample view only exposes a subset of all data for a sample
    -   If a user attempts to modify an excluded field an error is raised
    -   If a user attempts to modify a filtered field (the field itself, not
        its elements) behavior is not guaranteed

    Args:
        doc: a :class:`fiftyone.core.odm.DatasetSampleDocument`
        dataset: the :class:`fiftyone.core.dataset.Dataset` that the sample
            belongs to
        selected_fields (None): a set of field names that this sample view is
            restricted to
        excluded_fields (None): a set of field names that are excluded from
            this sample view
        filtered_fields (None): a set of field names of list fields that are
            filtered in this view and thus need special handling when saving
    """

    def __init__(
        self,
        doc,
        dataset,
        selected_fields=None,
        excluded_fields=None,
        filtered_fields=None,
    ):
        if not isinstance(doc, foo.DatasetSampleDocument):
            raise TypeError(
                "Backing doc must be an instance of %s; found %s"
                % (foo.DatasetSampleDocument, type(doc))
            )

        if not doc.id:
            raise ValueError("`doc` is not saved to the database.")

        if selected_fields is not None and excluded_fields is not None:
            selected_fields = selected_fields.difference(excluded_fields)
            excluded_fields = None

        self._doc = doc
        self._selected_fields = selected_fields
        self._excluded_fields = excluded_fields
        self._filtered_fields = filtered_fields

        super().__init__(dataset=dataset)

    def __str__(self):
        return repr(self)

    def __repr__(self):
        return self._doc.fancy_repr(
            class_name=self.__class__.__name__,
            select_fields=self._selected_fields,
            exclude_fields=self._excluded_fields,
        )

    def __getattr__(self, name):
        if not name.startswith("_"):
            if (
                self._selected_fields is not None
                and name not in self._selected_fields
            ):
                raise AttributeError(
                    "Field '%s' is not selected from this %s"
                    % (name, type(self).__name__)
                )

            if (
                self._excluded_fields is not None
                and name in self._excluded_fields
            ):
                raise AttributeError(
                    "Field '%s' is excluded from this %s"
                    % (name, type(self).__name__)
                )

        return super().__getattr__(name)

    @property
    def field_names(self):
        """An ordered tuple of field names of this sample.

        This may be a subset of all fields of the dataset if fields have been
        selected or excluded.
        """
        field_names = self._doc.field_names

        if self._selected_fields is not None:
            field_names = tuple(
                fn for fn in field_names if fn in self._selected_fields
            )

        if self._excluded_fields is not None:
            field_names = tuple(
                fn for fn in field_names if fn not in self._excluded_fields
            )

        return field_names

    @property
    def selected_field_names(self):
        """The set of field names that were selected on this sample, or
        ``None`` if no fields were explicitly selected.
        """
        return self._selected_fields

    @property
    def excluded_field_names(self):
        """The set of field names that were excluded on this sample, or
        ``None`` if no fields were explicitly excluded.
        """
        return self._excluded_fields

    def copy(self):
        """Returns a deep copy of the sample that has not been added to the
        database.

        Returns:
            a :class:`Sample`
        """
        kwargs = {f: deepcopy(self[f]) for f in self.field_names}
        return Sample(**kwargs)

    def save(self):
        """Saves the sample to the database.

        Any modified fields are updated, and any in-memory :class:`Sample`
        instances of this sample are updated.
        """
        self._doc.save(filtered_fields=self._filtered_fields)

        # Reload the sample singleton if it exists in memory
        Sample._reload_dataset_sample(
            self.dataset._sample_collection_name, self.id
        )<|MERGE_RESOLUTION|>--- conflicted
+++ resolved
@@ -31,18 +31,11 @@
         return super().__getattr__(name)
 
     def __getitem__(self, field_name):
-<<<<<<< HEAD
-        if fofu.is_frame_number(field_name):
-            if self.media_type == fomm.VIDEO:
-                return self.frames[field_name]
-            raise KeyError("only str's allowed")
+        if fofu.is_frame_number(field_name) and self.media_type == "video":
+            return self.frames[field_name]
         if field_name == "frames" and self.media_type == fomm.VIDEO:
             return self._frames.serve(self)
-=======
-        if fofu.is_frame_number(field_name) and self.media_type == "video":
-            return self.frames[field_name]
-
->>>>>>> ee28ed95
+
         try:
             return self.get_field(field_name)
         except AttributeError:
@@ -51,18 +44,9 @@
             )
 
     def __setitem__(self, field_name, value):
-<<<<<<< HEAD
-        if fofu.is_frame_number(field_name):
-            if self.media_type == fomm.VIDEO:
-                self.frames[field_name] = value
-                return
-            raise KeyError("only str's allowed")
-=======
         if fofu.is_frame_number(field_name) and (self.media_type == "video"):
             self.frames[field_name] = value
             return
-
->>>>>>> ee28ed95
         self._secure_media(field_name, value)
         self.set_field(field_name, value=value)
 
@@ -83,7 +67,7 @@
         self.save()
 
     def _secure_media(self, field_name, value):
-        if field_name == "media_type":
+        if field_name == "media_type" and value != self.media_type:
             raise fomm.MediaTypeError(
                 "Cannot modify 'media_type' field; it is automatically "
                 "derived from the 'filepath' of the sample"

"""
Core module that defines the FiftyOne services.

| Copyright 2017-2020, Voxel51, Inc.
| `voxel51.com <https://voxel51.com/>`_
|
"""
# pragma pylint: disable=redefined-builtin
# pragma pylint: disable=unused-wildcard-import
# pragma pylint: disable=wildcard-import
from __future__ import absolute_import
from __future__ import division
from __future__ import print_function
from __future__ import unicode_literals
from builtins import *

# pragma pylint: enable=redefined-builtin
# pragma pylint: enable=unused-wildcard-import
# pragma pylint: enable=wildcard-import

import os

import eta.core.utils as etau

import fiftyone.constants as foc


class Service(object):
    """A Service is a class that implements a start method and stop method"""

    _DEVNULL = open(os.devnull, "wb")
    _SUPPRESS = {"stderr": _DEVNULL, "stdout": _DEVNULL}

    def __init__(self):
        """Creates the `Service`."""
        self.start()

    def __del__(self):
        """Destroys the `Service`."""
        self.stop()

    def start(self):
        """Start the service"""
        raise NotImplementedError("subclasses must implement `start()`")

    def stop(self):
        """Stop the service"""
        raise NotImplementedError("subclasses must implement `stop()`")


class DatabaseService(Service):
    """A `DatabaseService` has start and stop control over the hidden
    installation of MongoDB.
    """

    def start(self):
        """Start the `DatabaseService`."""
        etau.call(foc.START_DB, **self._SUPPRESS)

    def stop(self):
        """Stop the `DatabaseService`."""
        os.system(foc.STOP_DB)


class ServerService(Service):
    """A `ServerService` has start and stop control over the FiftyOne web
    server.
    """

    def start(self):
<<<<<<< HEAD
        """Stop the `ServerService`."""
        with etau.WorkingDir(foc.SERVER_DIR):
            etau.call(foc.START_SERVER, **self._SUPRESS)
=======
        """Start the `ServerService`."""
        etau.call(foc.START_SERVER, **self._SUPPRESS)
>>>>>>> f04d4ccb

    def stop(self):
        """Stop the `ServerService`."""
        os.system(foc.STOP_SERVER)


class AppService(Service):
    """An `AppService` has start and stop control over the FiftyOne app."""

    def start(self):
        """Start the `AppService`."""
        with etau.WorkingDir(foc.FIFTYONE_APP_DIR):
            etau.call(foc.START_APP, **self._SUPPRESS)

    def stop(self):
        """Stop the `AppService`."""
        os.system(foc.STOP_APP)<|MERGE_RESOLUTION|>--- conflicted
+++ resolved
@@ -68,14 +68,9 @@
     """
 
     def start(self):
-<<<<<<< HEAD
         """Stop the `ServerService`."""
         with etau.WorkingDir(foc.SERVER_DIR):
-            etau.call(foc.START_SERVER, **self._SUPRESS)
-=======
-        """Start the `ServerService`."""
-        etau.call(foc.START_SERVER, **self._SUPPRESS)
->>>>>>> f04d4ccb
+            etau.call(foc.START_SERVER, **self._SUPPRESS)
 
     def stop(self):
         """Stop the `ServerService`."""

--- conflicted
+++ resolved
@@ -78,8 +78,6 @@
                 with_info=True,
             )
 
-<<<<<<< HEAD
-=======
         get_class_labels_fcn = lambda info: info.features["label"].names
         get_num_samples_fcn = lambda info: info.splits[split].num_examples
         sample_parser = _TFDSImageClassificationSampleParser()
@@ -128,7 +126,6 @@
                 with_info=True,
             )
 
->>>>>>> ae0c34c8
         get_class_labels_fcn = lambda info: info.features["label"].names
         get_num_samples_fcn = lambda info: info.splits[split].num_examples
         sample_parser = _TFDSImageClassificationSampleParser()
@@ -142,57 +139,6 @@
         )
 
 
-<<<<<<< HEAD
-class FashionMNISTDataset(TFDSDataset):
-    """The Fashion-MNIST database of Zalando's fashion article images.
-
-    The dataset consists of 70000 28 x 28 grayscale images in 10 classes.
-    There are 60000 training images and 10000 test images.
-
-    Dataset size:
-        36.42 MiB
-
-    Source:
-        https://github.com/zalandoresearch/fashion-mnist
-    """
-
-    @property
-    def name(self):
-        return "fashion-mnist"
-
-    @property
-    def supported_splits(self):
-        return ("test", "train")
-
-    @property
-    def default_split(self):
-        return "test"
-
-    def _download_and_prepare(self, dataset_dir, scratch_dir, split):
-        def download_fcn(download_dir):
-            return tfds.load(
-                "fashion_mnist",
-                split=split,
-                data_dir=download_dir,
-                download=True,
-                with_info=True,
-            )
-
-        get_class_labels_fcn = lambda info: info.features["label"].names
-        get_num_samples_fcn = lambda info: info.splits[split].num_examples
-        sample_parser = _TFDSImageClassificationSampleParser()
-        return _download_and_prepare(
-            dataset_dir,
-            scratch_dir,
-            download_fcn,
-            get_class_labels_fcn,
-            get_num_samples_fcn,
-            sample_parser,
-        )
-
-
-=======
->>>>>>> ae0c34c8
 class CIFAR10Dataset(TFDSDataset):
     """The CIFAR-10 dataset of images.
 
@@ -521,13 +467,9 @@
             "label"
         ].names
         get_num_samples_fcn = lambda info: info.splits[split].num_examples
-<<<<<<< HEAD
-        sample_parser = _TFDSImageDetectionSampleParser()
-=======
         sample_parser = _TFDSImageDetectionSampleParser(
             bounding_box_field="bbox"
         )
->>>>>>> ae0c34c8
         return _download_and_prepare(
             dataset_dir,
             scratch_dir,

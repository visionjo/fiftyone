--- conflicted
+++ resolved
@@ -1176,21 +1176,9 @@
             field = schema[path]
 
         if isinstance(field, fof.EmbeddedDocumentField):
-<<<<<<< HEAD
-            expr = _make_range_expression(F("confidence"), args)
-            if "labels" in args:
-                labels_expr = F("label").is_in(args["labels"])
-                if expr is not None:
-                    expr &= labels_expr
-                else:
-                    expr = labels_expr
-
-            stages.append(fosg.FilterLabels(path, expr))
-=======
             expr = _make_scalar_expression(F(keys[-1]), args)
             if expr is not None:
-                stages.append(fosg.FilterLabels(path, expr, only_matches=True))
->>>>>>> 8f08d006
+                stages.append(fosg.FilterLabels(path, expr))
         else:
             expr = _make_scalar_expression(F(path), args)
             if expr is not None:

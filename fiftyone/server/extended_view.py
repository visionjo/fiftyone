--- conflicted
+++ resolved
@@ -222,29 +222,19 @@
         return True
 
     if isinstance(field, fof.EmbeddedDocumentField):
-<<<<<<< HEAD
-        if field.document_type in {
-            fol.VideoClassification,
-            fol.VideoClassifications,
-        }:
-=======
         if field.document_type in (
             fol.TemporalDetection,
             fol.TemporalDetections,
         ):
->>>>>>> 8202f80e
             return True
 
     return False
 
 
-<<<<<<< HEAD
 def _is_datetime(field):
     return isinstance(field, fof.DateTimeField)
 
 
-=======
->>>>>>> 8202f80e
 def _make_scalar_expression(f, args, field):
     expr = None
     cls = args["_CLS"]
@@ -266,7 +256,6 @@
     elif cls == _NUMERIC_FILTER and _is_support(field):
         mn, mx = args["range"]
         expr = F.any(f.map((F() >= mn) & (F() <= mx)))
-<<<<<<< HEAD
     elif cls == _NUMERIC_FILTER and _is_datetime(field):
         mn, mx = list(
             map(
@@ -275,8 +264,6 @@
             )
         )
         expr = (f >= mn) & (f <= mx)
-=======
->>>>>>> 8202f80e
     elif cls == _NUMERIC_FILTER:
         mn, mx = args["range"]
         expr = (f >= mn) & (f <= mx)
